{
  "name": "Directus",
<<<<<<< HEAD
  "version": "6.0.4",
=======
  "version": "6.0.5",
>>>>>>> a5ad2eb4
  "description": "",
  "main": "gulpfile.js",
  "scripts": {
    "test": "./node_modules/karma/bin/karma start"
  },
  "repository": {
    "type": "git",
    "url": "https://github.com/RNGR/Directus.git"
  },
  "author": "RANGER",
  "bugs": {
    "url": "https://github.com/RNGR/Directus/issues"
  },
  "private": true,
  "homepage": "https://github.com/RNGR/Directus",
  "devDependencies": {
    "gulp": "~3.8.10",
    "gulp-clean": "~0.3.1",
    "gulp-concat": "~2.4.2",
    "gulp-jshint": "~1.9.0",
    "gulp-less": "~3.0.5",
    "gulp-minify-css": "~0.3.11",
    "gulp-processhtml": "^1.0.2",
    "gulp-rename": "~1.2.0",
    "gulp-requirejs": "~0.1.3",
    "gulp-size": "~1.1.0",
    "gulp-uglify": "~1.0.2",
    "gulp-gh-pages": "~0.4.0",
    "gulp-print": "~1.1.0",
    "merge-stream": "~0.1.7",
    "run-sequence": "~1.0.2",
    "gulp-jscs": "~1.6.0",
    "karma": "~0.13.9",
    "jasmine-core": "~2.3.4",
    "karma-jasmine": "~0.3.6",
    "requirejs": "~2.1.20",
    "karma-requirejs": "~0.2.2",
    "phantomjs": "~1.9.18",
    "karma-phantomjs-launcher": "~0.2.1",
    "gulp-exclude-gitignore": "~1.0.0"
  }
}<|MERGE_RESOLUTION|>--- conflicted
+++ resolved
@@ -1,10 +1,6 @@
 {
   "name": "Directus",
-<<<<<<< HEAD
-  "version": "6.0.4",
-=======
   "version": "6.0.5",
->>>>>>> a5ad2eb4
   "description": "",
   "main": "gulpfile.js",
   "scripts": {
