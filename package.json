{
	"name": "directus-monorepo",
	"private": true,
	"version": "9.14.2",
	"workspaces": [
		"./app",
		"./api",
		"./packages/*"
	],
	"scripts": {
<<<<<<< HEAD
		"lint": "tsc --noEmit && eslint .",
		"format": "prettier --write \"**/*.{js,ts,vue,md,yaml}\"",
=======
		"lint": "eslint .",
		"format": "prettier --write \"**/*.{md,y?(a)ml,json}\"",
>>>>>>> cc55d560
		"test:e2e": "jest tests -c tests/jest.config.js",
		"test:e2e:watch": "jest tests -c tests/jest.config.js --watch",
		"posttest:e2e:watch": "ts-node --project ./tests/tsconfig.json --transpile-only ./tests/setup/teardown.ts",
		"test:blackbox": "jest tests -c tests-blackbox/jest.config.js",
		"test:blackbox:watch": "jest tests -c tests-blackbox/jest.config.js --watch",
		"posttest:blackbox:watch": "ts-node --project ./tests-blackbox/tsconfig.json --transpile-only ./tests-blackbox/setup/teardown.ts",
		"cli": "cross-env NODE_ENV=development SERVE_APP=false DOTENV_CONFIG_PATH=api/.env ts-node -r dotenv/config --script-mode --transpile-only api/src/cli/run.ts"
	},
	"engines": {
		"node": ">=16.0.0",
		"npm": ">=8.5.0"
	},
	"simple-git-hooks": {
		"pre-commit": "npx lint-staged"
	},
	"lint-staged": {
		"*.{js,ts,vue}": "eslint --fix",
		"*.{md,y?(a)ml,json}": "prettier --write"
	},
	"volta": {
		"node": "16.15.0",
		"npm": "8.10.0"
	},
	"devDependencies": {
		"@directus/shared": "workspace:*",
		"@types/jest": "29.2.0",
		"@types/listr": "0.14.4",
		"@types/lodash": "4.14.186",
		"@types/seedrandom": "3.0.2",
		"@types/supertest": "2.0.12",
		"@types/uuid": "8.3.4",
		"@typescript-eslint/eslint-plugin": "5.40.1",
		"@typescript-eslint/parser": "5.40.1",
		"axios": "1.1.3",
		"cross-env": "7.0.3",
		"eslint": "8.25.0",
		"eslint-config-prettier": "8.5.0",
		"eslint-plugin-prettier": "4.2.1",
		"eslint-plugin-vue": "9.6.0",
		"globby": "11.1.0",
		"jest": "29.2.1",
		"jest-environment-node": "29.2.1",
		"knex": "2.3.0",
		"lint-staged": "13.0.3",
		"listr": "0.14.3",
		"lodash": "4.17.21",
		"prettier": "2.7.1",
		"seedrandom": "3.0.5",
		"simple-git-hooks": "2.8.1",
		"supertest": "6.3.0",
		"ts-jest": "29.0.3",
		"typescript": "4.8.4",
		"uuid": "9.0.0"
	}
}<|MERGE_RESOLUTION|>--- conflicted
+++ resolved
@@ -8,13 +8,8 @@
 		"./packages/*"
 	],
 	"scripts": {
-<<<<<<< HEAD
 		"lint": "tsc --noEmit && eslint .",
-		"format": "prettier --write \"**/*.{js,ts,vue,md,yaml}\"",
-=======
-		"lint": "eslint .",
 		"format": "prettier --write \"**/*.{md,y?(a)ml,json}\"",
->>>>>>> cc55d560
 		"test:e2e": "jest tests -c tests/jest.config.js",
 		"test:e2e:watch": "jest tests -c tests/jest.config.js --watch",
 		"posttest:e2e:watch": "ts-node --project ./tests/tsconfig.json --transpile-only ./tests/setup/teardown.ts",
