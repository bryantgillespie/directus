<?php
// Composer Autoloader
$loader = require 'vendor/autoload.php';
$loader->add("Directus", dirname(__FILE__) . "/core/");

// Non-autoload components
require dirname(__FILE__) . '/config.php';
require dirname(__FILE__) . '/core/functions.php';

// Define directus environment
defined('DIRECTUS_ENV')
    || define('DIRECTUS_ENV', (getenv('DIRECTUS_ENV') ? getenv('DIRECTUS_ENV') : 'production'));

switch (DIRECTUS_ENV) {
    case 'development_enforce_nonce':
    case 'development':
    case 'staging':
        break;
    case 'production':
    default:
        error_reporting(0);
        break;
}

$isHttps = isset($_SERVER['HTTPS']) && $_SERVER['HTTPS'] != 'off';
$url = ($isHttps ? 'https' : 'http') . '://' . $_SERVER['HTTP_HOST'];
define('HOST_URL', $url);

use Directus\Acl\Exception\UnauthorizedTableAlterException;
use Directus\Auth\Provider as Auth;
use Directus\Auth\RequestNonceProvider;
use Directus\Bootstrap;
use Directus\Db;
use Directus\Db\RowGateway\AclAwareRowGateway;
use Directus\Db\TableGateway\DirectusActivityTableGateway;
use Directus\Db\TableGateway\DirectusBookmarksTableGateway;
use Directus\Db\TableGateway\DirectusPreferencesTableGateway;
use Directus\Db\TableGateway\DirectusSettingsTableGateway;
use Directus\Db\TableGateway\DirectusUiTableGateway;
use Directus\Db\TableGateway\DirectusUsersTableGateway;
use Directus\Db\TableGateway\DirectusGroupsTableGateway;
use Directus\Db\TableGateway\DirectusMessagesTableGateway;
use Directus\Db\TableGateway\DirectusPrivilegesTableGateway;
use Directus\Db\TableGateway\DirectusMessagesRecipientsTableGateway;
use Directus\Db\TableGateway\RelationalTableGatewayWithConditions as TableGateway;
use Directus\Db\TableSchema;
use Directus\Files;
use Directus\Files\Upload;
use Directus\MemcacheProvider;
use Directus\Util;
use Directus\View\JsonView;
use Directus\View\ExceptionView;
use Directus\Db\TableGateway\DirectusIPWhitelist;
use Zend\Db\Sql\Expression;

// API Version shortcut for routes:
$v = API_VERSION;

/**
 * Slim App & Directus Providers
 */

$app = Bootstrap::get('app');
$requestNonceProvider = new RequestNonceProvider();

/**
 * Catch user-related exceptions & produce client responses.
 */

$app->config('debug', false);
$exceptionView = new ExceptionView();
$exceptionHandler = function (\Exception $exception) use ($app, $exceptionView) {
    $exceptionView->exceptionHandler($app, $exception);
};
$app->error($exceptionHandler);
// // Catch runtime erros etc. as well
// set_exception_handler($exceptionHandler);

// Routes which do not need protection by the authentication and the request
// nonce enforcement.
$authAndNonceRouteWhitelist = array(
    "auth_login",
    "auth_logout",
    "auth_session",
    "auth_clear_session",
    "auth_nonces",
    "auth_permissions",
    "debug_acl_poc",
);

$app->hook('slim.before.dispatch', function() use ($app, $requestNonceProvider, $authAndNonceRouteWhitelist) {
    /** Skip routes which don't require these protections */
    $routeName = $app->router()->getCurrentRoute()->getName();
    if(!in_array($routeName, $authAndNonceRouteWhitelist)) {
        /** Enforce required authentication. */
        if(!Auth::loggedIn()) {
            $app->halt(401, "You must be logged in to access the API.");
        }

        /** Enforce required request nonces. */
        if(!$requestNonceProvider->requestHasValidNonce()) {
            if('development' !== DIRECTUS_ENV) {
                $app->halt(401, "Invalid request (nonce).");
            }
        }

        /** Include new request nonces in the response headers */
        $response = $app->response();
        $newNonces = $requestNonceProvider->getNewNoncesThisRequest();
        $nonce_options = $requestNonceProvider->getOptions();
        $response[$nonce_options['nonce_response_header']] = implode($newNonces, ",");
    }
});

/**
 * Bootstrap Providers
 */

/**
 * @var \Zend\Db\Adapter
 */
$ZendDb = Bootstrap::get('ZendDb');

/**
 * @var \Directus\Acl
 */
$acl = Bootstrap::get('acl');

/**
 * Authentication
 */

$DirectusUsersTableGateway = new DirectusUsersTableGateway($acl, $ZendDb);
Auth::setUserCacheRefreshProvider(function($userId) use ($DirectusUsersTableGateway) {
    $cacheFn = function () use ($userId, $DirectusUsersTableGateway) {
        return $DirectusUsersTableGateway->find($userId);
    };
    $cacheKey = MemcacheProvider::getKeyDirectusUserFind($userId);
    $user = $DirectusUsersTableGateway->memcache->getOrCache($cacheKey, $cacheFn, 10800);
    return $user;
});

if(Auth::loggedIn()) {
    $user = Auth::getUserRecord();
    $acl->setUserId($user['id']);
    $acl->setGroupId($user['group']);
}

/**
 * Request Payload
 */

$params = $_GET;
$requestPayload = json_decode($app->request()->getBody(), true);

/**
 * Extension Alias
 */
if(isset($_REQUEST['run_extension']) && $_REQUEST['run_extension']) {
    // Validate extension name
    $extensionName = $_REQUEST['run_extension'];
    if(!Bootstrap::extensionExists($extensionName)) {
        header("HTTP/1.0 404 Not Found");
        return JsonView::render(array('message' => 'No such extension.'));
    }
    // Validate request nonce
    if(!$requestNonceProvider->requestHasValidNonce()) {
        if('development' !== DIRECTUS_ENV) {
            header("HTTP/1.0 401 Unauthorized");
            return JsonView::render(array('message' => 'Unauthorized (nonce).'));
        }
    }
    $extensionsDirectory = APPLICATION_PATH . "/extensions";
    $responseData = require "$extensionsDirectory/$extensionName/api.php";
    $nonceOptions = $requestNonceProvider->getOptions();
    $newNonces = $requestNonceProvider->getNewNoncesThisRequest();
    header($nonceOptions['nonce_response_header'] . ': ' . implode($newNonces, ","));
    if(!is_array($responseData)) {
        throw new \RuntimeException("Extension $extensionName must return array, got " . gettype($responseData) . " instead.");
    }
    return JsonView::render($responseData);
}

/**
 * Slim Routes
 * (Collections arranged alphabetically)
 */

$app->post("/$v/auth/login/?", function() use ($app, $ZendDb, $acl, $requestNonceProvider) {

    $response = array(
        'message' => "Wrong username/password",
        'success' => false,
        'all_nonces' => $requestNonceProvider->getAllNonces()
    );

    if(Auth::loggedIn()) {
        $response['success'] = true;
        return JsonView::render($response);
    }

    $req = $app->request();
    $email = $req->post('email');
    $password = $req->post('password');
    $Users = new DirectusUsersTableGateway($acl, $ZendDb);
    $user = $Users->findOneBy('email', $email);

    // ------------------------------
    // Check if group needs whitelist
    $groupId = $user['group'];
    $directusGroupsTableGateway = new DirectusGroupsTableGateway($acl, $ZendDb);
    $group = $directusGroupsTableGateway->find($groupId);

    if (1 == $group['restrict_to_ip_whitelist']) {
        $directusIPWhitelist = new DirectusIPWhitelist($acl, $ZendDb);
        if (!$directusIPWhitelist->hasIP($_SERVER['REMOTE_ADDR'])) {
            return JsonView::render(array(
                'message' => 'Request not allowed from IP address',
                'success' => false,
                'all_nonces' => $requestNonceProvider->getAllNonces()
            ));
        }
    }

    if(!$user) {
        return JsonView::render($response);
    }
    $response['success'] = Auth::login($user['id'], $user['password'], $user['salt'], $password);

    if($response['success']) {
        unset($response['message']);
        $response['last_page'] = $user['last_page'];
        $set = array('last_login' => new Expression('NOW()'));
        $where = array('id' => $user['id']);
        $updateResult = $Users->update($set, $where);
        $Activity = new DirectusActivityTableGateway($acl, $ZendDb);
        $Activity->recordLogin($user['id']);
    }
    JsonView::render($response);
})->name('auth_login');

$app->get("/$v/auth/logout(/:inactive)", function($inactive = null) use ($app) {
    if(Auth::loggedIn()) {
        Auth::logout();
    }
    if($inactive) {
      $app->redirect(DIRECTUS_PATH . "login.php?inactive=1");
    } else {
      $app->redirect(DIRECTUS_PATH . "login.php");
    }
})->name('auth_logout');

$app->get("/$v/auth/nonces/?", function() use ($app, $requestNonceProvider) {
    $all_nonces = $requestNonceProvider->getAllNonces();
    $response = array('nonces' => $all_nonces);
    JsonView::render($response);
})->name('auth_nonces');

// debug helper
$app->get("/$v/auth/session/?", function() use ($app) {
    if('production' === DIRECTUS_ENV) {
        return $app->halt('404');
    }
    JsonView::render($_SESSION);
})->name('auth_session');

// debug helper
$app->get("/$v/auth/clear-session/?", function() use ($app) {
    if('production' === DIRECTUS_ENV) {
        return $app->halt('404');
    }

    $_SESSION = array();
    if (ini_get("session.use_cookies")) {
        $params = session_get_cookie_params();
        setcookie(session_name(), '', time() - 42000,
            $params["path"], $params["domain"],
            $params["secure"], $params["httponly"]
        );
    }
    session_destroy();
    JsonView::render($_SESSION);
})->name('auth_clear_session');

// debug helper
$app->post("/$v/auth/forgot-password/?", function() use ($app, $acl, $ZendDb) {
    if(!isset($_POST['email'])) {
        return JsonView::render(array(
            'success' => false,
            'message' => 'Invalid email address.'
        ));
    }

    $DirectusUsersTableGateway = new DirectusUsersTableGateway($acl, $ZendDb);
    $user = $DirectusUsersTableGateway->findOneBy('email', $_POST['email']);

    if(false === $user) {
        return JsonView::render(array(
            'success' => false,
            'message' => "An account with that email address doesn't exist."
        ));
    }

    $password = uniqid();
    $appURL = HOST_URL; // Took this out of the email body since it refers to the wrong URL (app, not directus)

    $emailBodyPlainText = <<<EMAILBODY
Hey there,

Here is a temporary password to access Directus:

$password

Once you log in, you can change your password via the User Settings menu.

Thanks!
Directus
EMAILBODY;

    $set = array();
    $set['salt'] = uniqid();
    $set['password'] = Auth::hashPassword($password, $set['salt']);
    // Skip ACL
    $DirectusUsersTableGateway = new \Zend\Db\TableGateway\TableGateway('directus_users', $ZendDb);
    $affectedRows = $DirectusUsersTableGateway->update($set, array('id' => $user['id']));

    if(1 !== $affectedRows) {
        return JsonView::render(array(
            'success' => false
        ));
    }

    $headers = 'From: donotreply@getdirectus.com' . "\r\n" .
    'Reply-To: donotreply@getdirectus.com' . "\r\n" .
    'X-Mailer: PHP/' . phpversion();

    mail($user['email'], 'You Reset Your Directus Password', $emailBodyPlainText, $headers);
    $success = true;
    return JsonView::render(array(
        'success' => $success
    ));

})->name('auth_permissions');

// debug helper
$app->get("/$v/auth/permissions/?", function() use ($app, $acl) {
    if('production' === DIRECTUS_ENV) {
        return $app->halt('404');
    }
    $groupPrivileges = $acl->getGroupPrivileges();
    JsonView::render(array('groupPrivileges' => $groupPrivileges));
})->name('auth_permissions');

$app->post("/$v/hash/?", function() use ($app) {
    if(!(isset($_POST['password']) && !empty($_POST['password']))) {
        return JsonView::render(array(
            'success' => false,
            'message' => 'Must provide password.'
        ));
    }
    $salt = isset($_POST['salt']) && !empty($_POST['salt']) ? $_POST['salt'] : '';
    $hashedPassword = Auth::hashPassword($_POST['password'], $salt);
    return JsonView::render(array(
        'success' => true,
        'password' => $hashedPassword
    ));
});

$app->get("/$v/privileges/:groupId/", function ($groupId) use ($acl, $ZendDb, $params, $requestPayload, $app) {
    $currentUser = Auth::getUserRecord();
    $myGroupId = $currentUser['group'];

    if ($myGroupId != 1) {
        throw new Exception('Permission denied');
    }

    $privileges = new DirectusPrivilegesTableGateway($acl, $ZendDb);;
    $response = $privileges->fetchPerTable($groupId);

    return JsonView::render($response);
});

$app->map("/$v/privileges/:groupId/?", function ($groupId) use ($acl, $ZendDb, $params, $requestPayload, $app) {
    $currentUser = Auth::getUserRecord();
    $myGroupId = $currentUser['group'];

    if ($myGroupId != 1) {
        throw new Exception('Permission denied');
    }

    if(isset($requestPayload['addTable'])) {
      unset($requestPayload['addTable']);
      try{
        $statusColumnName = STATUS_COLUMN_NAME;
        $createTableQuery = "CREATE TABLE `{$requestPayload['table_name']}` (
            id int(11) unsigned NOT NULL AUTO_INCREMENT,
            `{$statusColumnName}` tinyint(1) unsigned DEFAULT NULL,
            PRIMARY KEY(id)
        );";
        $ZendDb->query($createTableQuery, $ZendDb::QUERY_MODE_EXECUTE);
      }catch(\Exception $e){
      }
    }

    $privileges = new DirectusPrivilegesTableGateway($acl, $ZendDb);;
    $response = $privileges->insertPrivilege($requestPayload);

    return JsonView::render($response);
})->via('POST');

$app->map("/$v/privileges/:groupId/:privilegeId", function ($groupId, $privilegeId) use ($acl, $ZendDb, $params, $requestPayload, $app) {
    $currentUser = Auth::getUserRecord();
    $myGroupId = $currentUser['group'];

    if ($myGroupId != 1) {
        throw new Exception('Permission denied');
    }

    $privileges = new DirectusPrivilegesTableGateway($acl, $ZendDb);;

    if(isset($requestPayload['activeState'])) {
      if($requestPayload['activeState'] !== 'all') {
        $priv = $privileges->findByStatus($requestPayload['table_name'], $requestPayload['group_id'], $requestPayload['activeState']);
        if($priv) {
          $requestPayload['id'] = $priv['id'];
          $requestPayload['status_id'] = $priv['status_id'];
        } else {
          unset($requestPayload['id']);
          $requestPayload['status_id'] = $requestPayload['activeState'];
          $response = $privileges->insertPrivilege($requestPayload);
          return JsonView::render($response);
        }
      }
    }

    $response = $privileges->updatePrivilege($requestPayload);

    return JsonView::render($response);
})->via('PUT');

/**
 * ENTRIES COLLECTION
 */

$app->map("/$v/tables/:table/rows/?", function ($table) use ($acl, $ZendDb, $params, $requestPayload, $app) {
    $currentUser = Auth::getUserInfo();
    $id = null;
    $params['table_name'] = $table;
    $TableGateway = new TableGateway($acl, $table, $ZendDb);

    // any CREATE requests should md5 the email
    if("directus_users" === $table &&
       in_array($app->request()->getMethod(), array('POST')) &&
       array_key_exists('email',$requestPayload)
       ) {
        $avatar = DirectusUsersTableGateway::get_avatar($requestPayload['email']);
        $requestPayload['avatar'] = $avatar;
    }

    switch($app->request()->getMethod()) {
        // POST one new table entry
        case 'POST':
            $activityLoggingEnabled = !(isset($_GET['skip_activity_log']) && (1 == $_GET['skip_activity_log']));
            $activityMode = $activityLoggingEnabled ? TableGateway::ACTIVITY_ENTRY_MODE_PARENT : TableGateway::ACTIVITY_ENTRY_MODE_DISABLED;
            $newRecord = $TableGateway->manageRecordUpdate($table, $requestPayload, $activityMode);
            $params['id'] = $newRecord['id'];
            break;
        // PUT a change set of table entries
        case 'PUT':
            if(!is_numeric_array($requestPayload)) {
                $params['id'] = $requestPayload['id'];
                $requestPayload = array($requestPayload);
            }
            $TableGateway->updateCollection($requestPayload);
            break;
    }
    // GET all table entries
    $Table = new TableGateway($acl, $table, $ZendDb);
    $entries = $Table->getEntries($params);
    JsonView::render($entries);
})->via('GET', 'POST', 'PUT');

$app->get("/$v/tables/:table/typeahead/?", function($table, $query = null) use ($ZendDb, $acl, $params, $app) {
  $Table = new TableGateway($acl, $table, $ZendDb);

  if(!isset($params['columns'])) {
    $params['columns'] = '';
  }
  $params[STATUS_COLUMN_NAME] = STATUS_ACTIVE_NUM;

  $columns = explode(',', $params['columns']);

  if(count($columns) > 0) {
    $params['group_by'] = $columns[0];

    if(isset($params['q'])) {
      $params['adv_where'] = $columns[0].' like \'%'.$params['q'].'%\'';
      $params['perPage'] = 50;
    }
  }

  if(!$query) {
    $entries = $Table->getEntries($params);
  }

  $entries = $entries['rows'];
  $response = [];
  foreach($entries as $entry) {
    $val = '';
    $tokens = array();
    foreach($columns as $col) {
      array_push($tokens, $entry[$col]);
    }
    $val = implode(' ', $tokens);
    array_push($response, array('value'=> $val, 'tokens'=> $tokens, 'id'=>$entry['id']));
  }
  JsonView::render($response);
});

$app->map("/$v/tables/:table/rows/:id/?", function ($table, $id) use ($ZendDb, $acl, $params, $requestPayload, $app) {
    $currentUser = Auth::getUserInfo();
    $params['table_name'] = $table;

    // any UPDATE requests should md5 the email
    if("directus_users" === $table &&
       in_array($app->request()->getMethod(), array('PUT', 'PATCH')) &&
       array_key_exists('email',$requestPayload)
       ) {
        $avatar = DirectusUsersTableGateway::get_avatar($requestPayload['email']);
        $requestPayload['avatar'] = $avatar;
    }

    $TableGateway = new TableGateway($acl, $table, $ZendDb);
    switch($app->request()->getMethod()) {
        // PUT an updated table entry
        case 'PATCH':
        case 'PUT':
            $requestPayload['id'] = $id;
            $activityLoggingEnabled = !(isset($_GET['skip_activity_log']) && (1 == $_GET['skip_activity_log']));
            $activityMode = $activityLoggingEnabled ? TableGateway::ACTIVITY_ENTRY_MODE_PARENT : TableGateway::ACTIVITY_ENTRY_MODE_DISABLED;
            $TableGateway->manageRecordUpdate($table, $requestPayload, $activityMode);
            break;
        // DELETE a given table entry
        case 'DELETE':
            echo $TableGateway->delete(array('id' => $id));
            return;
    }
    $params['id'] = $id;
    // GET a table entry
    $Table = new TableGateway($acl, $table, $ZendDb);
    $entries = $Table->getEntries($params);
    JsonView::render($entries);
})->via('DELETE', 'GET', 'PUT','PATCH');

/**
 * ACTIVITY COLLECTION
 */

// @todo: create different activity endpoints
// ex: /activity/:table, /activity/recents/:days
$app->get("/$v/activity/?", function () use ($params, $ZendDb, $acl) {
    $Activity = new DirectusActivityTableGateway($acl, $ZendDb);
    $datetime = new DateTime('NOW', new DateTimeZone('GMT'));
    $datetime->modify('-30 days');
    // @todo move this to backbone collection
    if (!$params['adv_search']) {
      unset($params['perPage']);
      $params['adv_search'] = "datetime >= '" . $datetime->format('Y-m-d H:i:s') . "'";
    }
    $new_get = $Activity->fetchFeed($params);
    $new_get['active'] = $new_get['total'];
    JsonView::render($new_get);
});

/**
 * COLUMNS COLLECTION
 */

// GET all table columns, or POST one new table column

$app->map("/$v/tables/:table/columns/?", function ($table_name) use ($ZendDb, $params, $requestPayload, $app, $acl) {
    $params['table_name'] = $table_name;
    if($app->request()->isPost()) {
        /**
         * @todo  check if a column by this name already exists
         * @todo  build this into the method when we shift its location to the new layer
         */
        if(!$acl->hasTablePrivilege($table_name, 'alter')) {
            throw new UnauthorizedTableAlterException("Table alter access forbidden on table `$table_name`");
        }

        $tableGateway = new TableGateway($acl, $table_name, $ZendDb);
        $params['column_name'] = $tableGateway->addColumn($table_name, $requestPayload);
    }

    $response = TableSchema::getSchemaArray($table_name, $params);
    JsonView::render($response);
})->via('GET', 'POST');

// GET or PUT one column

$app->map("/$v/tables/:table/columns/:column/?", function ($table, $column) use ($ZendDb, $acl, $params, $requestPayload, $app) {
    $params['column_name'] = $column;
    $params['table_name'] = $table;
    // This `type` variable is used on the client-side
    // Not need on server side.
    // @TODO: We should probably stop using it on the client-side
    unset($requestPayload['type']);
    // Add table name to dataset. @TODO more clarification would be useful
    // Also This would return an Error because of $row not always would be an array.
    foreach ($requestPayload as &$row) {
        if(is_array($row)) {
          $row['table_name'] = $table;
        }
    }
    if($app->request()->isPut()) {
        $TableGateway = new TableGateway($acl, 'directus_columns', $ZendDb);
        $TableGateway->updateCollection($requestPayload);
    }
    $response = TableSchema::getSchemaArray($table, $params);
    JsonView::render($response);
})->via('GET', 'PUT');

$app->post("/$v/tables/:table/columns/:column/?", function ($table, $column) use ($ZendDb, $acl, $requestPayload, $app) {
  $TableGateway = new TableGateway($acl, 'directus_columns', $ZendDb);
  $data = $requestPayload;
  // @TODO: check whether this condition is still needed
  if(isset($data['type'])) {
    $data['data_type'] = $data['type'];
    $data['relationship_type'] = $data['type'];
    unset($data['type']);
  }
  //$data['column_name'] = $data['junction_key_left'];
  $data['column_name'] = $column;
  $data['table_name'] = $table;
  $row = $TableGateway->findOneByArray(array('table_name'=>$table, 'column_name'=>$column));

  if ($row) {
    $data['id'] = $row['id'];
  }
  $newRecord = $TableGateway->manageRecordUpdate('directus_columns', $data, TableGateway::ACTIVITY_ENTRY_MODE_DISABLED);
  $_POST['id'] = $newRecord['id'];
  JsonView::render($_POST);
});
/**
 * GROUPS COLLECTION
 */

/** (Optional slim route params break when these two routes are merged) */

$app->map("/$v/groups/?", function () use ($app, $ZendDb, $acl, $requestPayload) {
    // @TODO need PUT
    $GroupsTableGateway = new TableGateway($acl, 'directus_groups', $ZendDb);
<<<<<<< HEAD

    $tableName =  'directus_groups';
    $GroupsTableGateway = new TableGateway($acl, $tableName, $ZendDb);
    $currentUser = Auth::getUserInfo();

    switch ($app->request()->getMethod()) {
      case "POST":
        $newRecord = $GroupsTableGateway->manageRecordUpdate($tableName, $requestPayload);
        $id = $newRecord['id'];
        break;
    }

    $get_new = $GroupsTableGateway->getEntries();
    JsonView::render($get_new);
})->via('GET','POST');;
=======
    $tableName =  'directus_groups';
    $GroupsTableGateway = new TableGateway($acl, $tableName, $ZendDb);
    $currentUser = Auth::getUserInfo();
    switch ($app->request()->getMethod()) {
      case "POST":
        $newRecord = $GroupsTableGateway->manageRecordUpdate($tableName, $requestPayload);
        $newGroupId = $newRecord['id'];
        $newGroup = $GroupsTableGateway->find($newGroupId);
        $outputData = $newGroup;
        break;
      case "GET":
      default:
        $get_new = $GroupsTableGateway->getEntries();
        $outputData = $get_new;
    }

    JsonView::render($outputData);
})->via('GET','POST');
>>>>>>> 8d87b654

$app->get("/$v/groups/:id/?", function ($id = null) use ($ZendDb, $acl) {
    // @TODO need POST and PUT
    // Hardcoding ID temporarily
    is_null($id) ? $id = 1 : null;
    $Groups = new TableGateway($acl, 'directus_groups', $ZendDb);
    $get_new = $Groups->find($id);
    JsonView::render($get_new);
});

/**
 * FILES COLLECTION
 */

$app->map("/$v/files(/:id)/?", function ($id = null) use ($app, $ZendDb, $acl, $params, $requestPayload) {
    if(!is_null($id))
        $params['id'] = $id;

    $table = "directus_files";
    $currentUser = Auth::getUserInfo();
    $TableGateway = new TableGateway($acl, $table, $ZendDb);
    $activityLoggingEnabled = !(isset($_GET['skip_activity_log']) && (1 == $_GET['skip_activity_log']));
    $activityMode = $activityLoggingEnabled ? TableGateway::ACTIVITY_ENTRY_MODE_PARENT : TableGateway::ACTIVITY_ENTRY_MODE_DISABLED;

    switch ($app->request()->getMethod()) {
      case "POST":
        $requestPayload['user'] = $currentUser['id'];
        $requestPayload['date_uploaded'] = gmdate('Y-m-d H:i:s');
        $newRecord = $TableGateway->manageRecordUpdate($table, $requestPayload, $activityMode);
        $params['id'] = $newRecord['id'];
        break;
      case "PATCH":
        $requestPayload['id'] = $id;
      case "PUT":
        if (!is_null($id)) {
          $TableGateway->manageRecordUpdate($table, $requestPayload, $activityMode);
          break;
        }
    }

    $Files = new TableGateway($acl, $table, $ZendDb);
    $get_new = $Files->getEntries($params);

    if (array_key_exists('rows', $get_new)) {
        foreach ($get_new['rows'] as &$row) {
          if(isset($row['date_uploaded'])) {
            $row['date_uploaded'] .= ' UTC';
          }
        }
    } else {
      if(isset($get_new['date_uploaded'])) {
        $get_new['date_uploaded'] .= ' UTC';
      }
    }

    JsonView::render($get_new);
})->via('GET','PATCH','POST','PUT');

/**
 * PREFERENCES COLLECTION
 */

$app->map("/$v/tables/:table/preferences/?", function($table) use ($ZendDb, $acl, $params, $requestPayload, $app) {
    $currentUser = Auth::getUserInfo();
    $params['table_name'] = $table;
    $Preferences = new DirectusPreferencesTableGateway($acl, $ZendDb);
    $TableGateway = new TableGateway($acl, 'directus_preferences', $ZendDb);
    switch ($app->request()->getMethod()) {
        case "PUT":
            $TableGateway->manageRecordUpdate('directus_preferences', $requestPayload, TableGateway::ACTIVITY_ENTRY_MODE_DISABLED);
            break;
        case "POST":
            //If Already exists and not saving with title, then updateit!
            $existing = $Preferences->fetchByUserAndTableAndTitle($currentUser['id'], $table, isset($requestPayload['title']) ? $requestPayload['title'] : null);
            if(!empty($existing)) {
              $requestPayload['id'] = $existing['id'];
            }
            $requestPayload['user'] = $currentUser['id'];
            $id = $TableGateway->manageRecordUpdate('directus_preferences', $requestPayload, TableGateway::ACTIVITY_ENTRY_MODE_DISABLED);
            break;
        case "DELETE":
            if($requestPayload['user'] != $currentUser['id']) {
              return;
            }

            if(isset($requestPayload['id'])) {
              echo $TableGateway->delete(array('id' => $requestPayload['id']));
            } else if(isset($requestPayload['title']) && isset($requestPayload['table_name'])) {
              $jsonResponse = $Preferences->fetchByUserAndTableAndTitle($currentUser['id'], $requestPayload['table_name'], $requestPayload['title']);
              if($jsonResponse['id']) {
                echo $TableGateway->delete(array('id' => $jsonResponse['id']));
              } else {
                echo 1;
              }
            }

            return;
    }

    //If Title is set then return this version
    if(isset($requestPayload['title'])) {
      $params['newTitle'] = $requestPayload['title'];
    }

    if(isset($params['newTitle'])) {
        $jsonResponse = $Preferences->fetchByUserAndTableAndTitle($currentUser['id'], $table, $params['newTitle']);
        $Preferences->updateDefaultByName($currentUser['id'], $table, $jsonResponse);
    } else {
        $jsonResponse = $Preferences->fetchByUserAndTableAndTitle($currentUser['id'], $table);
    }
    JsonView::render($jsonResponse);
})->via('GET','POST','PUT', 'DELETE');

$app->get("/$v/preferences/:table", function($table) use ($app, $ZendDb, $acl) {
  $currentUser = Auth::getUserInfo();
  $params['table_name'] = $table;
  $Preferences = new DirectusPreferencesTableGateway($acl, $ZendDb);
  $jsonResponse = $Preferences->fetchSavedPreferencesByUserAndTable($currentUser['id'], $table);
  JsonView::render($jsonResponse);
});

/**
 * BOOKMARKS COLLECTION
 */

$app->map("/$v/bookmarks(/:id)/?", function($id = null) use ($params, $app, $ZendDb, $acl, $requestPayload) {
  $currentUser = Auth::getUserInfo();
  $bookmarks = new DirectusBookmarksTableGateway($acl, $ZendDb);
  switch ($app->request()->getMethod()) {
    case "PUT":
      $bookmarks->updateBookmark($requestPayload);
      $id = $requestPayload['id'];
      break;
    case "POST":
      $requestPayload['user'] = $currentUser['id'];
      $id = $bookmarks->insertBookmark($requestPayload);
      break;
    case "DELETE":
      echo $bookmarks->delete(array('id' => $id));
      return;
  }
  $jsonResponse = $bookmarks->fetchByUserAndId($currentUser['id'], $id);
  JsonView::render($jsonResponse);
})->via('GET', 'POST', 'PUT', 'DELETE');

/**
 * REVISIONS COLLECTION
 */

$app->get("/$v/tables/:table/rows/:id/revisions/?", function($table, $id) use ($acl, $ZendDb, $params) {
    $params['table_name'] = $table;
    $params['id'] = $id;
    $Activity = new DirectusActivityTableGateway($acl, $ZendDb);
    $revisions = $Activity->fetchRevisions($id, $table);
    JsonView::render($revisions);
});

/**
 * SETTINGS COLLECTION
 */

$app->map("/$v/settings(/:id)/?", function ($id = null) use ($acl, $ZendDb, $params, $requestPayload, $app) {

    $Settings = new DirectusSettingsTableGateway($acl, $ZendDb);

    switch ($app->request()->getMethod()) {
        case "POST":
        case "PUT":
            $data = $requestPayload;
            unset($data['id']);
            $Settings->setValues($id, $data);
            break;
    }

    $settings_new = $Settings->fetchAll();
    $get_new = is_null($id) ? $settings_new : $settings_new[$id];

    JsonView::render($get_new);
})->via('GET','POST','PUT');

// GET and PUT table details
$app->map("/$v/tables/:table/?", function ($table) use ($ZendDb, $acl, $params, $requestPayload, $app) {
  $TableGateway = new TableGateway($acl, 'directus_tables', $ZendDb,null,null,null,'table_name');
  $ColumnsTableGateway = new TableGateway($acl, 'directus_columns', $ZendDb);
  /* PUT updates the table */
  if($app->request()->isPut()) {
    $data = $requestPayload;
    $table_settings = array(
      'table_name' => $data['table_name'],
      'hidden' => (int)$data['hidden'],
      'single' => (int)$data['single'],
      'is_junction_table' => (int)$data['is_junction_table'],
      'footer' => (int)$data['footer'],
      'primary_column' => $data['primary_column']
    );

    //@TODO: Possibly pretty this up so not doing direct inserts/updates
    $set = $TableGateway->select(array('table_name' => $table))->toArray();

    //If item exists, update, else insert
    if(count($set) > 0) {
      $TableGateway->update($table_settings, array('table_name' => $table));
    } else {
      $TableGateway->insert($table_settings);
    }

    $column_settings = array();
    foreach ($data['columns'] as $col) {
      $columnData = array(
        'table_name' => $table,
        'column_name'=>$col['column_name'],
        'ui'=>$col['ui'],
        'hidden_input'=>$col['hidden_input'],
        'required'=>$col['required'],
        'master'=>$col['master'],
        'sort'=> array_key_exists('sort', $col) ? $col['sort'] : 99999,
        'comment'=> array_key_exists('comment', $col) ? $col['comment'] : ''
      );

      $existing = $ColumnsTableGateway->select(array('table_name' => $table, 'column_name' => $col['column_name']))->toArray();
      if(count($existing) > 0) {
        $columnData['id'] = $existing[0]['id'];
      }
      array_push($column_settings, $columnData);
    }
    $ColumnsTableGateway->updateCollection($column_settings);
  }
  $response = TableSchema::getTable($table);
  JsonView::render($response);
})->via('GET', 'PUT')->name('table_meta');

/**
 * UPLOAD COLLECTION
 */

$app->post("/$v/upload/?", function () use ($params, $requestPayload, $app, $acl, $ZendDb) {
    // $Transfer = new Files\Transfer();
    $Storage = new Files\Storage\Storage();
    $result = array();
    foreach ($_FILES as $file) {
        // $fileData = $Transfer->acceptFile($file['tmp_name'], $file['name']);
        $fileData = array('caption'=>'','tags'=>'','location'=>'');
        $fileData = array_merge($fileData, $Storage->acceptFile($file['tmp_name'], $file['name']));
        $result[] = array(
            'type' => $fileData['type'],
            'name' => $fileData['name'],
            'title' => $fileData['title'],
            'tags' => $fileData['tags'],
            'caption' => $fileData['caption'],
            'location' => $fileData['location'],
            'charset' => $fileData['charset'],
            'size' => $fileData['size'],
            'width' => $fileData['width'],
            'height' => $fileData['height'],
            'date_uploaded' => $fileData['date_uploaded'] . ' UTC',
            'storage_adapter' => $fileData['storage_adapter']
        );
    }
    JsonView::render($result);
});

$app->post("/$v/upload/link/?", function () use ($params, $requestPayload, $app, $acl, $ZendDb) {
    $Storage = new Files\Storage\Storage();
    $result = array();
    if(isset($_POST['link'])) {
        $fileData = array('caption'=>'','tags'=>'','location'=>'');
        $fileData = array_merge($fileData, $Storage->acceptLink($_POST['link']));
        $result[] = array(
            'type' => $fileData['type'],
            'name' => $fileData['name'],
            'title' => $fileData['title'],
            'tags' => $fileData['tags'],
            'caption' => $fileData['caption'],
            'location' => $fileData['location'],
            'charset' => $fileData['charset'],
            'size' => $fileData['size'],
            'width' => $fileData['width'],
            'height' => $fileData['height'],
            'url' => (isset($fileData['url'])) ? $fileData['url'] : '',
            'date_uploaded' => $fileData['date_uploaded'] . ' UTC',
            'storage_adapter' => $fileData['storage_adapter']
        );
    }
    JsonView::render($result);
});

$app->get("/$v/messages/rows/?", function () use ($params, $requestPayload, $app, $acl, $ZendDb) {
    $currentUser = Auth::getUserInfo();

    if (isset($_GET['max_id'])) {
        $messagesRecipientsTableGateway = new DirectusMessagesRecipientsTableGateway($acl, $ZendDb);
        $ids = $messagesRecipientsTableGateway->getMessagesNewerThan($_GET['max_id'], $currentUser['id']);
        if (sizeof($ids) > 0) {
            $messagesTableGateway = new DirectusMessagesTableGateway($acl, $ZendDb);
            $result = $messagesTableGateway->fetchMessagesInboxWithHeaders($currentUser['id'], $ids);
            return JsonView::render($result);
        } else {
            $result = $messagesRecipientsTableGateway->countMessages($currentUser['id']);
            return JsonView::render($result);
        }
    }

    $messagesTableGateway = new DirectusMessagesTableGateway($acl, $ZendDb);
    $result = $messagesTableGateway->fetchMessagesInboxWithHeaders($currentUser['id']);
    JsonView::render($result);
});

$app->get("/$v/messages/rows/:id/?", function ($id) use ($params, $requestPayload, $app, $acl, $ZendDb) {
    $currentUser = Auth::getUserInfo();
    $messagesTableGateway = new DirectusMessagesTableGateway($acl, $ZendDb);
    $message = $messagesTableGateway->fetchMessageWithRecipients($id, $currentUser['id']);

    if (!isset($message)) {
        header("HTTP/1.0 404 Not Found");
        return JsonView::render(array('message' => 'Message not found.'));
    }

    JsonView::render($message);
});

$app->map("/$v/messages/rows/:id/?", function ($id) use ($params, $requestPayload, $app, $acl, $ZendDb) {
    $currentUser = Auth::getUserInfo();
    $messagesTableGateway = new DirectusMessagesTableGateway($acl, $ZendDb);
    $messagesRecipientsTableGateway = new DirectusMessagesRecipientsTableGateway($acl, $ZendDb);

    $message = $messagesTableGateway->fetchMessageWithRecipients($id, $currentUser['id']);

    $ids = array($message['id']);
    $message['read'] = '1';

    foreach ($message['responses']['rows'] as &$response) {
        $ids[] = $response['id'];
        $response['read'] = "1";
    }

    $messagesRecipientsTableGateway->markAsRead($ids, $currentUser['id']);

    JsonView::render($message);
})->via('PATCH');

$app->post("/$v/messages/rows/?", function () use ($params, $requestPayload, $app, $acl, $ZendDb) {
    $currentUser = Auth::getUserInfo();

    // Unpack recipients
    $recipients = explode(',', $requestPayload['recipients']);
    $groupRecipients = array();
    $userRecipients = array();

    foreach($recipients as $recipient) {
        $typeAndId = explode('_', $recipient);
        if ($typeAndId[0] == 0) {
            $userRecipients[] = $typeAndId[1];
        } else {
            $groupRecipients[] = $typeAndId[1];
        }
    }

    if (count($groupRecipients) > 0) {
        $usersTableGateway = new DirectusUsersTableGateway($acl, $ZendDb);
        $result = $usersTableGateway->findActiveUserIdsByGroupIds($groupRecipients);
        foreach($result as $item) {
            $userRecipients[] = $item['id'];
        }
    }

    $userRecipients[] = $currentUser['id'];

    $messagesTableGateway = new DirectusMessagesTableGateway($acl, $ZendDb);
    $id = $messagesTableGateway->sendMessage($requestPayload, array_unique($userRecipients), $currentUser['id']);

    if($id) {
      $Activity = new DirectusActivityTableGateway($acl, $ZendDb);
      $requestPayload['id'] = $id;
      $Activity->recordMessage($requestPayload, $currentUser['id']);
    }

    $headers = 'From: donotreply@getdirectus.com' . "\r\n" .
    'Reply-To: donotreply@getdirectus.com' . "\r\n" .
    'X-Mailer: PHP/' . phpversion();

    $warning = null;

    foreach($userRecipients as $recipient) {
      $usersTableGateway = new DirectusUsersTableGateway($acl, $ZendDb);
      $user = $usersTableGateway->findOneBy('id', $recipient);

      if(isset($user) && $user['email_messages'] == 1) {
        try {
            mail($user['email'], $requestPayload['subject'], $requestPayload['message'], $headers);
        } catch(\Exception $e) {
            $warning = $e->getMessage();
        }
      }
    }

    $message = $messagesTableGateway->fetchMessageWithRecipients($id, $currentUser['id']);

    //Attach warning if thier are any
    if($warning != null) {
        $message['warning'] = $warning;
    }

    JsonView::render($message);
});

$app->get("/$v/messages/recipients/?", function () use ($params, $requestPayload, $app, $acl, $ZendDb) {
    $tokens = explode(' ', $_GET['q']);

    $usersTableGateway = new DirectusUsersTableGateway($acl, $ZendDb);
    $users = $usersTableGateway->findUserByFirstOrLastName($tokens);

    $groupsTableGateway = new DirectusGroupsTableGateway($acl, $ZendDb);
    $groups = $groupsTableGateway->findUserByFirstOrLastName($tokens);

    $result = array_merge($groups, $users);

    JsonView::render($result);
});

$app->post("/$v/comments/?", function() use ($params, $requestPayload, $app, $acl, $ZendDb) {
  $currentUser = Auth::getUserInfo();
  $params['table_name'] = "directus_messages";
  $TableGateway = new TableGateway($acl, "directus_messages", $ZendDb);

  $groupRecipients = array();
  $userRecipients = array();

  preg_match_all('/@\[.*? /', $requestPayload['message'], $results);
  $results = $results[0];

  if(count($results) > 0) {
    foreach($results as $result) {
      $result = substr($result, 2);
      $typeAndId = explode('_', $result);
      if ($typeAndId[0] == 0) {
          $userRecipients[] = $typeAndId[1];
      } else {
          $groupRecipients[] = $typeAndId[1];
      }
    }

    if (count($groupRecipients) > 0) {
      $usersTableGateway = new DirectusUsersTableGateway($acl, $ZendDb);
      $result = $usersTableGateway->findActiveUserIdsByGroupIds($groupRecipients);
      foreach($result as $item) {
        $userRecipients[] = $item['id'];
      }
    }

    $messagesTableGateway = new DirectusMessagesTableGateway($acl, $ZendDb);
    $id = $messagesTableGateway->sendMessage($requestPayload, array_unique($userRecipients), $currentUser['id']);
    $params['id'] = $id;

    preg_match_all('/@\[.*?\]/', $requestPayload['message'], $results);
    $messageBody = $requestPayload['message'];
    $results = $results[0];

    $recipientString = "";
    $len = count($results);
    $i = 0;
    foreach($results as $result) {
      $newresult = substr($result, 0, -1);
      $newresult = substr($newresult, strpos($newresult, " ") + 1);
      $messageBody = str_replace($result, $newresult, $messageBody);

      if($i == $len - 1) {
        if($i > 0) {
          $recipientString.=" and ".$newresult;
        } else {
          $recipientString.=$newresult;
        }
      } else {
        $recipientString.=$newresult.", ";
      }
      $i++;
    }

    $headers = 'From: donotreply@getdirectus.com' . "\r\n" .
      'Reply-To: donotreply@getdirectus.com' . "\r\n" .
      'MIME-Version: 1.0' . "\r\n" .
      'Content-type: text/html; charset=iso-8859-1' . "\r\n" .
      'X-Mailer: PHP/' . phpversion();

    $messageBody.="<br/><br/>--<br/>
      This message was sent to ".$recipientString.".<br/>
      Please <a href='".HOST_URL.DIRECTUS_PATH."'>log in</a> to change your email settings.<br/><br/>
      <i>Delivered by <a href='http://getdirectus.com/'>Directus</a></i>";

    foreach($userRecipients as $recipient) {
      $usersTableGateway = new DirectusUsersTableGateway($acl, $ZendDb);
      $user = $usersTableGateway->findOneBy('id', $recipient);

      if(isset($user) && $user['email_messages'] == 1) {
        mail($user['email'],$requestPayload['subject'], $messageBody, $headers);
      }
    }
  }

  $newRecord = $TableGateway->manageRecordUpdate("directus_messages", $requestPayload, TableGateway::ACTIVITY_ENTRY_MODE_DISABLED);
  $params['id'] = $newRecord['id'];

  // GET all table entries
  $entries = $TableGateway->getEntries($params);
  JsonView::render($entries);
});

/**
 * EXCEPTION LOG
 */
$app->post("/$v/exception/?", function () use ($params, $requestPayload, $app, $acl, $ZendDb) {
    print_r($requestPayload);die();
    $data = array(
        'server_addr'   =>$_SERVER['SERVER_ADDR'],
        'server_port'   =>$_SERVER['SERVER_PORT'],
        'user_agent'    =>$_SERVER['HTTP_USER_AGENT'],
        'http_host'     =>$_SERVER['HTTP_HOST'],
        'request_uri'   =>$_SERVER['REQUEST_URI'],
        'remote_addr'   =>$_SERVER['REMOTE_ADDR'],
        'page'          =>$requestPayload['page'],
        'message'       =>$requestPayload['message'],
        'user_email'    =>$requestPayload['user_email'],
        'type'          =>$requestPayload['type']
    );

    $ctx = stream_context_create(array(
        'http' => array(
            'method' => 'POST',
            'content' => "json=".json_encode($data)."&details=".$requestPayload['details']
        ))
    );

    $fp = @fopen($url, 'rb', false, $ctx);

    if (!$fp) {
        $response = "Failed to log error. File pointer could not be initialized.";
        $app->getLog()->warn($response);
    }

    $response = @stream_get_contents($fp);

    if ($response === false) {
        $response = "Failed to log error. stream_get_contents failed.";
        $app->getLog()->warn($response);
    }

    $result = array('response'=>$response);

    JsonView::render($result);
});

/**
 * UI COLLECTION
 */

$app->map("/$v/tables/:table/columns/:column/:ui/?", function($table, $column, $ui) use ($acl, $ZendDb, $params, $requestPayload, $app) {
    $TableGateway = new TableGateway($acl, 'directus_ui', $ZendDb);
    switch ($app->request()->getMethod()) {
      case "PUT":
      case "POST":
        $keys = array('table_name' => $table, 'column_name' => $column, 'ui_name' => $ui);
        $uis = to_name_value($requestPayload, $keys);

        $column_settings = array();
        foreach ($uis as $col) {
          $existing = $TableGateway->select(array('table_name' => $table, 'column_name' => $column, 'ui_name'=>$ui, 'name'=>$col['name']))->toArray();
          if(count($existing) > 0) {
            $col['id'] = $existing[0]['id'];
          }
          array_push($column_settings, $col);
        }
        $TableGateway->updateCollection($column_settings);
    }
    $UiOptions = new DirectusUiTableGateway($acl, $ZendDb);
    $get_new = $UiOptions->fetchOptions($table, $column, $ui);
    JsonView::render($get_new);
})->via('GET','POST','PUT');

/**
 * Run the Router
 */

if(isset($_GET['run_api_router']) && $_GET['run_api_router']) {
    // Run Slim
    $app->response()->header('Content-Type', 'application/json; charset=utf-8');
    $app->run();
}<|MERGE_RESOLUTION|>--- conflicted
+++ resolved
@@ -651,23 +651,6 @@
 $app->map("/$v/groups/?", function () use ($app, $ZendDb, $acl, $requestPayload) {
     // @TODO need PUT
     $GroupsTableGateway = new TableGateway($acl, 'directus_groups', $ZendDb);
-<<<<<<< HEAD
-
-    $tableName =  'directus_groups';
-    $GroupsTableGateway = new TableGateway($acl, $tableName, $ZendDb);
-    $currentUser = Auth::getUserInfo();
-
-    switch ($app->request()->getMethod()) {
-      case "POST":
-        $newRecord = $GroupsTableGateway->manageRecordUpdate($tableName, $requestPayload);
-        $id = $newRecord['id'];
-        break;
-    }
-
-    $get_new = $GroupsTableGateway->getEntries();
-    JsonView::render($get_new);
-})->via('GET','POST');;
-=======
     $tableName =  'directus_groups';
     $GroupsTableGateway = new TableGateway($acl, $tableName, $ZendDb);
     $currentUser = Auth::getUserInfo();
@@ -686,7 +669,6 @@
 
     JsonView::render($outputData);
 })->via('GET','POST');
->>>>>>> 8d87b654
 
 $app->get("/$v/groups/:id/?", function ($id = null) use ($ZendDb, $acl) {
     // @TODO need POST and PUT
