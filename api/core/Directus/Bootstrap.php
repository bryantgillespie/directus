<?php

namespace Directus;

use Directus\Application\Application;
use Directus\Authentication\Provider as AuthProvider;
use Directus\Database\Connection;
use Directus\Database\SchemaManager;
use Directus\Database\Schemas\Sources\MySQLSchema;
use Directus\Database\Schemas\Sources\SQLiteSchema;
use Directus\Database\TableGateway\BaseTableGateway;
use Directus\Database\TableGateway\DirectusPrivilegesTableGateway;
use Directus\Database\TableGateway\DirectusSettingsTableGateway;
use Directus\Database\TableGateway\DirectusTablesTableGateway;
use Directus\Database\TableGateway\DirectusUsersTableGateway;
use Directus\Database\TableGateway\RelationalTableGateway;
use Directus\Database\TableSchema;
use Directus\Embed\EmbedManager;
use Directus\Filesystem\Filesystem;
use Directus\Filesystem\FilesystemFactory;
use Directus\Hook\Emitter;
use Directus\Language\LanguageManager;
use Directus\Permissions\Acl;
use Directus\Providers\FilesServiceProvider;
use Directus\Session\Session;
use Directus\Session\Storage\NativeSessionStorage;
use Directus\Util\ArrayUtils;
use Directus\Util\StringUtils;
use Directus\View\Twig\DirectusTwigExtension;
use Slim\Extras\Log\DateTimeFileWriter;
use Slim\Extras\Views\Twig;
use Zend\Db\TableGateway\TableGateway;

/**
 * NOTE: This class depends on the constants defined in config.php
 */
class Bootstrap
{
    public static $singletons = [];

    /**
     * Returns the instance of the specified singleton, instantiating one if it
     * doesn't yet exist.
     * @param  string $key The name of the singleton / singleton factory function
     * @param  mixed $arg An argument to be passed to the singleton factory function
     * @param  bool $newInsnce return new instance rather than singleton instance (useful for long running scripts to get a new Db Conn)
     * @return mixed           The singleton with the specified name
     */
    public static function get($key, $arg = null, $newInstance = false)
    {
        $key = strtolower($key);
        if (!method_exists(__CLASS__, $key)) {
            throw new \InvalidArgumentException('No such factory function on ' . __CLASS__ . ': ' . $key);
        }
        if ($newInstance) {
            return call_user_func(__CLASS__ . '::' . $key, $arg);
        }
        if (!array_key_exists($key, self::$singletons)) {
            self::$singletons[$key] = call_user_func(__CLASS__ . '::' . $key, $arg);
        }
        return self::$singletons[$key];
    }

    /**
     * Does an extension by the given name exist?
     * @param  string $extensionName
     * @return bool
     */
    public static function extensionExists($extensionName)
    {
        $extensions = self::get('extensions');
        return array_key_exists($extensionName, $extensions);
    }

    /**
     * Get all custom endpoints
     * @return array - list of endpoint files loaded
     * @throws \Exception
     */
    public static function getCustomEndpoints()
    {
        self::requireConstants('APPLICATION_PATH', __FUNCTION__);
        $endpointsDirectory = APPLICATION_PATH . '/customs/endpoints';

        if (!file_exists($endpointsDirectory)) {
            return [];
        }

        return find_php_files($endpointsDirectory, true);
    }

    /**
     * Used to interrupt the bootstrapping of a singleton if the constants it
     * requires aren't defined.
     * @param  string|array $constants One or more constant names
     * @param  string $dependentFunctionName The name of the function establishing the dependency.
     * @return  null
     * @throws  Exception If the specified constants are not defined
     */
    private static function requireConstants($constants, $dependentFunctionName)
    {
        if (!is_array($constants)) {
            $constants = [$constants];
        }
        foreach ($constants as $constant) {
            if (!defined($constant)) {
                throw new \Exception(__CLASS__ . '#' . $dependentFunctionName . 'depends on undefined constant ' . $constant);
            }
        }
    }

    /**
     * SINGLETON FACTORY FUNCTIONS
     */

    /**
     * Make Slim app.
     * @return Application
     */
    private static function app()
    {
        self::requireConstants(['DIRECTUS_ENV', 'APPLICATION_PATH'], __FUNCTION__);
        $loggerSettings = [
            'path' => APPLICATION_PATH . '/api/logs'
        ];

        $templatesPaths = [APPLICATION_PATH . '/api/views/', APPLICATION_PATH . '/templates/'];
        $app = new Application([
            'templates.path' => $templatesPaths[0],
            'mode' => DIRECTUS_ENV,
            'debug' => false,
            'log.enable' => true,
            'log.writer' => new DateTimeFileWriter($loggerSettings),
            'view' => new Twig()
        ]);

        Twig::$twigTemplateDirs = $templatesPaths;

        Twig::$twigExtensions = [
            new DirectusTwigExtension()
        ];

        $app->container->singleton('emitter', function () {
            return Bootstrap::get('hookEmitter');
        });

        $config = defined('BASE_PATH') ? Bootstrap::get('config') : [];
        $app->container->set('config', $config);

        BaseTableGateway::setHookEmitter($app->container->get('emitter'));
        BaseTableGateway::setContainer($app->container);

        // @NOTE: Trying to separate the configuration from bootstrap, bit by bit.
        TableSchema::setConfig(static::get('config'));
        $app->register(new FilesServiceProvider());

        $app->container->singleton('zenddb', function() {
            return Bootstrap::get('ZendDb');
        });

        $app->container->singleton('filesystem', function() {
            return Bootstrap::get('filesystem');
        });

        $app->container->singleton('acl', function() {
            return new \Directus\Permissions\Acl();
        });

        return $app;
    }

    private static function config()
    {
        $config = [];
        if (defined('APPLICATION_PATH')) {
            $configPath = APPLICATION_PATH . '/api/configuration.php';
            if (file_exists($configPath)) {
                $config = require $configPath;
            }
        }

        return $config;
    }

    private static function status()
    {
        $config = self::get('config');
        $status = $config['statusMapping'];
        return $status;
    }

    private static function mailer()
    {
        $config = self::get('config');
        if (!array_key_exists('mail', $config)) {
            return null;
        }

        $mailConfig = $config['mail'];
        switch ($mailConfig['transport']) {
            case 'smtp':
                $transport = \Swift_SmtpTransport::newInstance($mailConfig['host'], $mailConfig['port']);
                if (array_key_exists('username', $mailConfig)) {
                    $transport->setUsername($mailConfig['username']);
                }
                if (array_key_exists('password', $mailConfig)) {
                    $transport->setPassword($mailConfig['password']);
                }
                break;
            case 'sendmail':
                $transport = \Swift_SendmailTransport::newInstance($mailConfig['sendmail']);
                break;
            case 'mail':
            default:
                $transport = \Swift_MailTransport::newInstance();
                break;
        }

        $mailer = \Swift_Mailer::newInstance($transport);

        return $mailer;
    }

    /**
     * Yield Slim logger
     * @return \Slim\Extras\Log\DateTimeFileWriter
     */
    private static function log()
    {
        return self::get('app')->getLog();
    }

    private static function zendDbSlave()
    {
        if (!defined('DB_HOST_SLAVE')) {
            return self::zenddb();
        }
        self::requireConstants(['DIRECTUS_ENV', 'DB_HOST_SLAVE', 'DB_NAME', 'DB_USER_SLAVE', 'DB_PASSWORD_SLAVE'], __FUNCTION__);
        $dbConfig = [
            'driver' => 'Pdo_Mysql',
            'host' => DB_HOST_SLAVE,
            'database' => DB_NAME,
            'username' => DB_USER_SLAVE,
            'password' => DB_PASSWORD_SLAVE,
            'charset' => 'utf8',
            \PDO::MYSQL_ATTR_USE_BUFFERED_QUERY => true,
            \PDO::MYSQL_ATTR_INIT_COMMAND => 'SET NAMES utf8'
        ];
        $db = new \Zend\Db\Adapter\Adapter($dbConfig);
        return $db;
    }


    private static function zendDbSlaveCron()
    {
        if (!defined('DB_HOST_SLAVE')) {
            return self::zenddb();
        }
        self::requireConstants(['DIRECTUS_ENV', 'DB_HOST_SLAVE', 'DB_NAME', 'DB_USER_SLAVE_CRON', 'DB_PASSWORD_SLAVE_CRON'], __FUNCTION__);
        $dbConfig = [
            'driver' => 'Pdo_Mysql',
            'host' => DB_HOST_SLAVE,
            'database' => DB_NAME,
            'username' => DB_USER_SLAVE_CRON,
            'password' => DB_PASSWORD_SLAVE_CRON,
            'charset' => 'utf8',
            \PDO::MYSQL_ATTR_USE_BUFFERED_QUERY => true,
            \PDO::MYSQL_ATTR_INIT_COMMAND => 'SET NAMES utf8'
        ];
        $db = new \Zend\Db\Adapter\Adapter($dbConfig);
        return $db;
    }

    /**
     * Construct ZendDb adapter.
     * @param  array $dbConfig
     * @return \Zend\Db\Adapter
     */
    private static function zenddb()
    {
        self::requireConstants(['DIRECTUS_ENV', 'DB_TYPE', 'DB_HOST', 'DB_PORT', 'DB_NAME', 'DB_USER', 'DB_PASSWORD'], __FUNCTION__);
        $dbConfig = [
            'driver' => 'Pdo_' . DB_TYPE,
            'host' => DB_HOST,
            'port' => DB_PORT,
            'database' => DB_NAME,
            'username' => DB_USER,
            'password' => DB_PASSWORD,
            'charset' => 'utf8',
            \PDO::MYSQL_ATTR_USE_BUFFERED_QUERY => true,
            \PDO::MYSQL_ATTR_INIT_COMMAND => 'SET NAMES utf8'
        ];

        try {
            $db = new Connection($dbConfig);
            $db->connect();
        } catch (\Exception $e) {
            echo 'Database connection failed.';
            exit;
        }

        return $db;
    }

    private static function schemaManager()
    {
        return new SchemaManager(static::get('schemaAdapter'));
    }

    private static function schemaAdapter()
    {
        $adapter = self::get('ZendDb');
        $databaseName = $adapter->getPlatform()->getName();

        switch ($databaseName) {
            case 'MySQL':
                return new \Directus\Database\Schemas\Sources\MySQLSchema($adapter);
            // case 'SQLServer':
            //    return new SQLServerSchema($adapter);
            // case 'SQLite':
            //     return new \Directus\Database\Schemas\Sources\SQLiteSchema($adapter);
            // case 'PostgreSQL':
            //     return new PostgresSchema($adapter);
        }

        throw new \Exception('Unknown/Unsupported database: ' . $databaseName);
    }

    private static function schema()
    {
        $adapter = self::get('ZendDb');
        $databaseName = $adapter->getPlatform()->getName();

        switch ($databaseName) {
            case 'MySQL':
                return new MySQLSchema($adapter);
            // case 'SQLServer':
            //    return new SQLServerSchema($adapter);
            case 'SQLite':
                return new SQLiteSchema($adapter);
            // case 'PostgreSQL':
            //     return new PostgresSchema($adapter);
        }

        throw new \Exception('Unknown/Unsupported database: ' . $databaseName);
    }

    /**
     * Construct Acl provider
     * @return \Directus\Permissions\Acl
     */
    private static function acl()
    {
        $acl = new Acl();
        $auth = self::get('auth');
        $db = self::get('ZendDb');

        $DirectusTablesTableGateway = new DirectusTablesTableGateway($db, $acl);
        $getTables = function () use ($DirectusTablesTableGateway) {
            return $DirectusTablesTableGateway->select()->toArray();
        };

        // $tableRecords = $DirectusTablesTableGateway->memcache->getOrCache(MemcacheProvider::getKeyDirectusTables(), $getTables, 1800);
        $tableRecords = $getTables();

        $magicOwnerColumnsByTable = [];
        foreach ($tableRecords as $tableRecord) {
            if (!empty($tableRecord['user_create_column'])) {
                $magicOwnerColumnsByTable[$tableRecord['table_name']] = $tableRecord['user_create_column'];
            }
        }
        $acl::$cms_owner_columns_by_table = $magicOwnerColumnsByTable;

        if ($auth->loggedIn()) {
            $currentUser = $auth->getUserInfo();
            $Users = new DirectusUsersTableGateway($db, $acl);
            $cacheFn = function () use ($currentUser, $Users) {
                return $Users->find($currentUser['id']);
            };
            $cacheKey = MemcacheProvider::getKeyDirectusUserFind($currentUser['id']);
            // $currentUser = $Users->memcache->getOrCache($cacheKey, $cacheFn, 10800);
            $currentUser = $cacheFn();
            if ($currentUser) {
                $privilegesTable = new DirectusPrivilegesTableGateway($db, $acl);
                $acl->setGroupPrivileges($privilegesTable->getGroupPrivileges($currentUser['group']));
            }
        }

        return $acl;
    }

    private static function filesystem()
    {
        $config = self::get('config');
        return new Filesystem(FilesystemFactory::createAdapter($config['filesystem']));
    }

    /**
     * Scan for extensions.
     * @return  array
     */
    private static function extensions()
    {
        self::requireConstants('APPLICATION_PATH', __FUNCTION__);
        $extensions = [];
        $extensionsDirectory = APPLICATION_PATH . '/customs/extensions/';

        if (!file_exists($extensionsDirectory)) {
            return $extensions;
        }

        foreach (new \DirectoryIterator($extensionsDirectory) as $file) {
            if ($file->isDot()) {
                continue;
            }
            $extensionName = $file->getFilename();

            // Ignore all extensions prefixed with an underscore
            if ($extensionName[0] == '_') {
                continue;
            }

            if (is_dir($extensionsDirectory . $extensionName)) {
                $extensions[$extensionName] = "extensions/$extensionName/main";
            }
        }
        return $extensions;
    }

    /**
     * Scan for uis.
     * @return  array
     */
    private static function uis()
    {
        self::requireConstants('APPLICATION_PATH', __FUNCTION__);
        $uiBasePath = APPLICATION_PATH . '/customs';
        $uiDirectory = $uiBasePath . '/uis';
        $uis = [];

        if (!file_exists($uiDirectory)) {
            return $uis;
        }

        $filePaths = find_js_files($uiDirectory, true);
        foreach ($filePaths as $path) {
            $uiPath = trim(substr($path, strlen($uiBasePath)), '/');
            $uis[] = substr($uiPath, 0, -3);
        }

        return $uis;
    }


    /**
     * Scan for listviews.
     * @return  array
     */
    private static function listViews()
    {
        self::requireConstants('APPLICATION_PATH', __FUNCTION__);
        $listViews = [];
        $listViewsDirectory = APPLICATION_PATH . '/customs/listviews/';

        if (!file_exists($listViewsDirectory)) {
            return $listViews;
        }

        foreach (new \DirectoryIterator($listViewsDirectory) as $file) {
            if ($file->isDot()) {
                continue;
            }
            $listViewName = $file->getFilename();
            if (is_dir($listViewsDirectory . $listViewName)) {
                $listViews[] = "listviews/$listViewName/ListView";
            }
        }
        return $listViews;
    }

    /**
     * @return \Directus\Language\LanguageManager
     */
    private static function languagesManager()
    {
        $languages = get_locales_filename();

        return new LanguageManager($languages);
    }

    /**
     * @return \Directus\Embed\EmbedManager
     */
    private static function embedManager()
    {
        $embedManager = new EmbedManager();

        $acl = static::get('acl');
        $adapter = static::get('ZendDb');

        // Fetch files settings
        $SettingsTable = new DirectusSettingsTableGateway($adapter, $acl);
        try {
            $settings = $SettingsTable->fetchCollection('files', [
                'thumbnail_size', 'thumbnail_quality', 'thumbnail_crop_enabled'
            ]);
        } catch (\Exception $e) {
            $settings = [];
            $log = static::get('log');
            $log->warn($e);
        }

        $providers = [
            '\Directus\Embed\Provider\VimeoProvider',
            '\Directus\Embed\Provider\YoutubeProvider'
        ];

        $path = implode(DIRECTORY_SEPARATOR, [
            BASE_PATH,
            'customs',
            'embeds',
            '*.php'
        ]);

        $customProvidersFiles = glob($path);
        if ($customProvidersFiles) {
            foreach ($customProvidersFiles as $filename) {
                $providers[] = '\\Directus\\Embed\\Provider\\' . basename($filename, '.php');
            }
        }

        foreach ($providers as $providerClass) {
            $provider = new $providerClass($settings);
            $embedManager->register($provider);
        }

        return $embedManager;
    }

    /**
     * Get Hook Emitter
     *
     * @return Emitter
     */
    private static function hookEmitter()
    {
        $emitter = new Emitter();

        $emitter->addAction('application.error', function ($e) {
            $log = Bootstrap::get('log');
            $log->error($e);
        });

        $emitter->addAction('table.insert.directus_groups', function ($data) {
            $acl = Bootstrap::get('acl');
            $zendDb = Bootstrap::get('zendDb');
            $privilegesTable = new DirectusPrivilegesTableGateway($zendDb, $acl);

            $privilegesTable->insertPrivilege([
                'group_id' => $data['id'],
                'allow_view' => 1,
                'allow_add' => 0,
                'allow_edit' => 1,
                'allow_delete' => 0,
                'allow_alter' => 0,
                'table_name' => 'directus_users',
                'read_field_blacklist' => 'token',
                'write_field_blacklist' => 'group,token'
            ]);
        });

        $emitter->addFilter('table.insert:before', function($payload) {
            $auth = Bootstrap::get('auth');

            // $tableName, $data
            if (func_num_args() == 2) {
                $tableName = func_get_arg(0);
                $data = func_get_arg(1);
            } else {
                $tableName = $payload->tableName;
                $data = &$payload->data;
            }

            if ($tableName == 'directus_files') {
                unset($data['data']);
                $data['user'] = $auth->getUserInfo('id');
            }

            return func_num_args() == 2 ? $data : $payload;
        });

        // Add file url and thumb url
        $emitter->addFilter('table.select', function($payload) {
            if (func_num_args() == 2) {
                $result = func_get_arg(0);
                $selectState = func_get_arg(1);
            } else {
                $selectState = $payload->selectState;
                $result = $payload->result;
            }

            if ($selectState['table'] == 'directus_files') {
                $fileRows = $result->toArray();
                $app = Bootstrap::get('app');
                $files = $app->container->get('files');
                foreach ($fileRows as &$row) {
                    $config = Bootstrap::get('config');
                    $fileURL = $config['filesystem']['root_url'];
                    $thumbnailURL = $config['filesystem']['root_thumb_url'];
                    $thumbnailFilenameParts = explode('.', $row['name']);
                    $thumbnailExtension = array_pop($thumbnailFilenameParts);

                    $row['url'] = $fileURL . '/' . $row['name'];
                    if (in_array($thumbnailExtension, ['tif', 'tiff', 'psd', 'pdf'])) {
                        $thumbnailExtension = 'jpg';
                    }

                    $thumbnailFilename = $row['id'] . '.' . $thumbnailExtension;
                    $row['thumbnail_url'] = $thumbnailURL . '/' . $thumbnailFilename;

                    // filename-ext-100-100-true.jpg
                    // @TODO: This should be another hook listener
                    $row['thumbnail_url'] = null;
                    $filename = implode('.', $thumbnailFilenameParts);
                    if ($row['type'] == 'embed/vimeo') {
                        $oldThumbnailFilename = $row['name'] . '-vimeo-220-124-true.jpg';
                    } else {
                        $oldThumbnailFilename = $filename . '-' . $thumbnailExtension . '-160-160-true.jpg';
                    }

                    // 314551321-vimeo-220-124-true.jpg
                    // hotfix: there's not thumbnail for this file
                    if ($files->exists('thumbs/' . $oldThumbnailFilename)) {
                        $row['thumbnail_url'] = $thumbnailURL . '/' . $oldThumbnailFilename;
                    }

                    if ($files->exists('thumbs/' . $thumbnailFilename)) {
                        $row['thumbnail_url'] = $thumbnailURL . '/' . $thumbnailFilename;
                    }

                    $embedManager = Bootstrap::get('embedManager');
                    $provider = $embedManager->getByType($row['type']);
                    $row['html'] = null;
                    if ($provider) {
                        $row['html'] = $provider->getCode($row);
                    }
                }

                $filesArrayObject = new \ArrayObject($fileRows);
                $result->initialize($filesArrayObject->getIterator());
            }

            return (func_num_args() == 2) ? $result : $payload;
        });

        $emitter->addFilter('table.directus_users.select', function($payload) {
<<<<<<< HEAD
            $auth = Bootstrap::get('auth');
            $result = $payload->result;

            $rows = $result->toArray();
            $userId = $auth->loggedIn() ? $auth->getUserInfo('id') : null;
=======
            $result = $payload->result;

            $rows = $result->toArray();
            $userId = AuthProvider::loggedIn() ? AuthProvider::getUserInfo('id') : null;
>>>>>>> 2c1d399a
            foreach ($rows as &$row) {
                // Authenticated user can see their private info
                if ($userId && $userId === $row['id']) {
                    continue;
                }

                $row = ArrayUtils::omit($row, [
                    'password',
                    'salt',
                    'token',
                    'access_token',
                    'reset_token',
                    'reset_expiration',
                    'email_messages',
                    'last_access',
                    'last_page'
                ]);
            }

            $rowsArrayObject = new \ArrayObject($rows);
            $result->initialize($rowsArrayObject->getIterator());

            return $payload;
        });

<<<<<<< HEAD
        $hashUserPassword = function($payload) {
            $data = &$payload->data;
            if (ArrayUtils::has($data, 'password')) {
                $auth = Bootstrap::get('auth');
                $data['salt'] = StringUtils::randomString();
                $data['password'] = $auth->hashPassword($data['password'], $data['salt']);
            }

            return $payload;
        };
        $emitter->addFilter('table.insert.directus_users:before', $hashUserPassword);
        $emitter->addFilter('table.update.directus_users:before', $hashUserPassword);

=======
>>>>>>> 2c1d399a
        $emitter->addFilter('load.relational.onetomany', function($payload) {
            $rows = $payload->data;
            $column = $payload->column;

            if ($column->getUi() !== 'translation') {
                return $payload;
            }

            $options = $column->getUiOptions();
            $code = ArrayUtils::get($options, 'languages_code_column', 'id');
            $languagesTable = ArrayUtils::get($options, 'languages_table');
            $languageIdColumn = ArrayUtils::get($options, 'left_column_name');

            if (!$languagesTable) {
                throw new \Exception('Translations language table not defined for ' . $languageIdColumn);
            }

            $tableSchema = TableSchema::getTableSchema($languagesTable);
            $primaryKeyColumn = 'id';
            foreach($tableSchema->getColumns() as $column) {
                if ($column->isPrimary()) {
                    $primaryKeyColumn = $column->getName();
                    break;
                }
            }

            $newData = [];
            foreach($rows['data'] as $row) {
                $index = $row[$languageIdColumn];
                if (is_array($row[$languageIdColumn])) {
                    $index = $row[$languageIdColumn]['data'][$code];
                    $row[$languageIdColumn] = $row[$languageIdColumn]['data'][$primaryKeyColumn];
                }

                $newData[$index] = $row;
            }

            $payload->data['data'] = $newData;

            return $payload;
        }, $emitter::P_HIGH);

        return $emitter;
    }

    private static function session()
    {
        return new Session(new NativeSessionStorage());
    }

    private static function auth()
    {
        $zendDb = self::get('zendDb');
        $session = self::get('session');
        $config = self::get('config');
        $prefix = ArrayUtils::get($config, 'session.prefix', 'directus_');
        $table = new RelationalTableGateway('directus_users', $zendDb);

        return new AuthProvider($table, $session, $prefix);
    }
}<|MERGE_RESOLUTION|>--- conflicted
+++ resolved
@@ -654,18 +654,11 @@
         });
 
         $emitter->addFilter('table.directus_users.select', function($payload) {
-<<<<<<< HEAD
             $auth = Bootstrap::get('auth');
             $result = $payload->result;
 
             $rows = $result->toArray();
             $userId = $auth->loggedIn() ? $auth->getUserInfo('id') : null;
-=======
-            $result = $payload->result;
-
-            $rows = $result->toArray();
-            $userId = AuthProvider::loggedIn() ? AuthProvider::getUserInfo('id') : null;
->>>>>>> 2c1d399a
             foreach ($rows as &$row) {
                 // Authenticated user can see their private info
                 if ($userId && $userId === $row['id']) {
@@ -691,7 +684,6 @@
             return $payload;
         });
 
-<<<<<<< HEAD
         $hashUserPassword = function($payload) {
             $data = &$payload->data;
             if (ArrayUtils::has($data, 'password')) {
@@ -705,8 +697,6 @@
         $emitter->addFilter('table.insert.directus_users:before', $hashUserPassword);
         $emitter->addFilter('table.update.directus_users:before', $hashUserPassword);
 
-=======
->>>>>>> 2c1d399a
         $emitter->addFilter('load.relational.onetomany', function($payload) {
             $rows = $payload->data;
             $column = $payload->column;
