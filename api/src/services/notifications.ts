--- conflicted
+++ resolved
@@ -1,22 +1,12 @@
-<<<<<<< HEAD
 import type { AbstractServiceOptions, PrimaryKey, MutationOptions } from '../types/index.js';
 import { ItemsService } from './items.js';
 import type { Notification } from '@directus/shared/types';
 import { md } from '../utils/md.js';
+import { Url } from '../utils/url';
 import { UsersService } from './users.js';
 import { MailService } from './mail/index.js';
 import logger from '../logger.js';
-=======
-import { AbstractServiceOptions, PrimaryKey, MutationOptions } from '../types';
-import { ItemsService } from './items';
-import { Notification } from '@directus/shared/types';
-import { md } from '../utils/md';
-import { Url } from '../utils/url';
-import { UsersService } from './users';
-import { MailService } from './mail';
-import logger from '../logger';
 import env from '../env';
->>>>>>> cc55d560
 
 export class NotificationsService extends ItemsService {
 	usersService: UsersService;
