--- conflicted
+++ resolved
@@ -47,7 +47,6 @@
 import { clearSystemCache, getCache } from '../../cache.js';
 import { DEFAULT_AUTH_PROVIDER, GENERATE_SPECIAL } from '../../constants.js';
 import { REGEX_BETWEEN_PARENS } from '@directus/shared/constants';
-<<<<<<< HEAD
 import getDatabase from '../../database/index.js';
 import env from '../../env.js';
 import { ForbiddenException, GraphQLValidationException, InvalidPayloadException } from '../../exceptions/index.js';
@@ -91,52 +90,7 @@
 
 import { addPathToValidationError } from './utils/add-path-to-validation-error.js';
 import { GraphQLHash } from './types/hash.js';
-=======
-import getDatabase from '../../database';
-import env from '../../env';
-import { ForbiddenException, GraphQLValidationException, InvalidPayloadException } from '../../exceptions';
-import { getExtensionManager } from '../../extensions';
-import { AbstractServiceOptions, GraphQLParams, Item } from '../../types';
-import { generateHash } from '../../utils/generate-hash';
-import { getGraphQLType } from '../../utils/get-graphql-type';
-import { reduceSchema } from '../../utils/reduce-schema';
-import { sanitizeQuery } from '../../utils/sanitize-query';
-import { validateQuery } from '../../utils/validate-query';
-import { ActivityService } from '../activity';
-import { AuthenticationService } from '../authentication';
-import { CollectionsService } from '../collections';
-import { FieldsService } from '../fields';
-import { FilesService } from '../files';
-import { FlowsService } from '../flows';
-import { FoldersService } from '../folders';
-import { ItemsService } from '../items';
-import { NotificationsService } from '../notifications';
-import { OperationsService } from '../operations';
-import { PermissionsService } from '../permissions';
-import { PresetsService } from '../presets';
-import { RelationsService } from '../relations';
-import { RevisionsService } from '../revisions';
-import { RolesService } from '../roles';
-import { ServerService } from '../server';
-import { SettingsService } from '../settings';
-import { SharesService } from '../shares';
-import { SpecificationService } from '../specifications';
-import { TFAService } from '../tfa';
-import { UsersService } from '../users';
-import { UtilsService } from '../utils';
-import { WebhooksService } from '../webhooks';
-
-import { GraphQLDate } from './types/date';
-import { GraphQLGeoJSON } from './types/geojson';
-import { GraphQLStringOrFloat } from './types/string-or-float';
-import { GraphQLVoid } from './types/void';
-
-import { PrimaryKey } from '@directus/shared/types';
-
-import { addPathToValidationError } from './utils/add-path-to-validation-error';
-import { GraphQLHash } from './types/hash';
-import { GraphQLBigInt } from './types/bigint';
->>>>>>> cc55d560
+import { GraphQLBigInt } from './types/bigint.js';
 
 const validationRules = Array.from(specifiedRules);
 
@@ -577,11 +531,7 @@
 									}
 
 									const collection = parent[relation.meta!.one_collection_field!];
-<<<<<<< HEAD
-									return CollectionTypes[collection]!.getType();
-=======
-									return CollectionTypes[collection].getType().name;
->>>>>>> cc55d560
+									return CollectionTypes[collection]!.getType().name;
 								},
 							}),
 							resolve: (obj: Record<string, any>, _, __, info) => {
@@ -1280,13 +1230,8 @@
 								...(collectionIsReadable
 									? ReadCollectionTypes[collection.collection]!.getResolver(collection.collection).getArgs()
 									: {}),
-<<<<<<< HEAD
-								ids: GraphQLNonNull(new GraphQLList(GraphQLID)),
+								ids: new GraphQLNonNull(new GraphQLList(GraphQLID)),
 								data: toInputObjectType(UpdateCollectionTypes[collection.collection]!).setTypeName(
-=======
-								ids: new GraphQLNonNull(new GraphQLList(GraphQLID)),
-								data: toInputObjectType(UpdateCollectionTypes[collection.collection]).setTypeName(
->>>>>>> cc55d560
 									`update_${collection.collection}_input`
 								).NonNull,
 							},
@@ -1298,13 +1243,8 @@
 							name: `update_${collection.collection}_item`,
 							type: collectionIsReadable ? ReadCollectionTypes[collection.collection]! : GraphQLBoolean,
 							args: {
-<<<<<<< HEAD
-								id: GraphQLNonNull(GraphQLID),
+								id: new GraphQLNonNull(GraphQLID),
 								data: toInputObjectType(UpdateCollectionTypes[collection.collection]!).setTypeName(
-=======
-								id: new GraphQLNonNull(GraphQLID),
-								data: toInputObjectType(UpdateCollectionTypes[collection.collection]).setTypeName(
->>>>>>> cc55d560
 									`update_${collection.collection}_input`
 								).NonNull,
 							},
@@ -2820,15 +2760,10 @@
 				import_file: {
 					type: ReadCollectionTypes['directus_files'] ?? GraphQLBoolean,
 					args: {
-<<<<<<< HEAD
-						url: GraphQLNonNull(GraphQLString),
+						url: new GraphQLNonNull(GraphQLString),
 						data: toInputObjectType(CreateCollectionTypes['directus_files']!).setTypeName(
 							'create_directus_files_input'
 						),
-=======
-						url: new GraphQLNonNull(GraphQLString),
-						data: toInputObjectType(CreateCollectionTypes['directus_files']).setTypeName('create_directus_files_input'),
->>>>>>> cc55d560
 					},
 					resolve: async (_, args, __, info) => {
 						const service = new FilesService({
