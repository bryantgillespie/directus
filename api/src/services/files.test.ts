import exifr from 'exifr';
import knex, { Knex } from 'knex';
import { MockClient, Tracker, getTracker } from 'knex-mock-client';
<<<<<<< HEAD
import { FilesService } from './index.js';
import {describe, beforeEach, beforeAll, afterEach, Mocked, expect, vi, SpyInstance, it} from 'vitest'
=======
import { FilesService, ItemsService } from '.';
import { InvalidPayloadException } from '../exceptions';
>>>>>>> cc55d560

vi.mock('exifr');
vi.mock('../../src/database/index', () => {
	return { getDatabaseClient: vi.fn().mockReturnValue('postgres') };
});

describe('Integration Tests', () => {
	let db: Mocked<Knex>;
	let tracker: Tracker;

	beforeAll(async () => {
		db = knex({ client: MockClient }) as Mocked<Knex>;
		tracker = getTracker();
	});

	afterEach(() => {
		tracker.reset();
		jest.clearAllMocks();
	});

	describe('Services / Files', () => {
		describe('createOne', () => {
			let service: FilesService;
			let superCreateOne: jest.SpyInstance;

			beforeEach(() => {
				service = new FilesService({
					knex: db,
					schema: { collections: {}, relations: [] },
				});
				superCreateOne = jest.spyOn(ItemsService.prototype, 'createOne').mockImplementation(jest.fn());
			});

			it('throws InvalidPayloadException when "type" is not provided', async () => {
				try {
					await service.createOne({
						title: 'Test File',
						storage: 'local',
						filename_download: 'test_file',
					});
				} catch (err: any) {
					expect(err).toBeInstanceOf(InvalidPayloadException);
					expect(err.message).toBe('"type" is required');
				}

				expect(superCreateOne).not.toHaveBeenCalled();
			});

			it('creates a file entry when "type" is provided', async () => {
				await service.createOne({
					title: 'Test File',
					storage: 'local',
					filename_download: 'test_file',
					type: 'application/octet-stream',
				});

				expect(superCreateOne).toHaveBeenCalled();
			});
		});

		describe('getMetadata', () => {
			let service: FilesService;
			let exifrParseSpy: SpyInstance<any>;

			const sampleMetadata = {
				CustomTagA: 'value a',
				CustomTagB: 'value b',
				CustomTagC: 'value c',
			};

			beforeEach(() => {
				exifrParseSpy = vi.spyOn(exifr, 'parse');
				service = new FilesService({
					knex: db,
					schema: { collections: {}, relations: [] },
				});
			});

			it('accepts allowlist metadata tags', async () => {
				exifrParseSpy.mockReturnValue(Promise.resolve({ ...sampleMetadata }));
				const bufferContent = 'file buffer content';
				const allowList = ['CustomTagB', 'CustomTagA'];

				const metadata = await service.getMetadata(bufferContent, allowList);

				expect(exifrParseSpy).toHaveBeenCalled();
				expect(metadata.metadata.CustomTagA).toStrictEqual(sampleMetadata.CustomTagA);
				expect(metadata.metadata.CustomTagB).toStrictEqual(sampleMetadata.CustomTagB);
				expect(metadata.metadata.CustomTagC).toBeUndefined();
			});
		});
	});
});<|MERGE_RESOLUTION|>--- conflicted
+++ resolved
@@ -1,13 +1,9 @@
 import exifr from 'exifr';
 import knex, { Knex } from 'knex';
 import { MockClient, Tracker, getTracker } from 'knex-mock-client';
-<<<<<<< HEAD
-import { FilesService } from './index.js';
+import { FilesService, ItemsService } from './index.js';
+import { InvalidPayloadException } from '../exceptions/index.js';
 import {describe, beforeEach, beforeAll, afterEach, Mocked, expect, vi, SpyInstance, it} from 'vitest'
-=======
-import { FilesService, ItemsService } from '.';
-import { InvalidPayloadException } from '../exceptions';
->>>>>>> cc55d560
 
 vi.mock('exifr');
 vi.mock('../../src/database/index', () => {
