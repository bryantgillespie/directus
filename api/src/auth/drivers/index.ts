--- conflicted
+++ resolved
@@ -1,12 +1,5 @@
-<<<<<<< HEAD
 export * from './local.js';
 export * from './oauth2.js';
 export * from './openid.js';
 export * from './ldap.js';
-=======
-export * from './local';
-export * from './oauth2';
-export * from './openid';
-export * from './ldap';
-export * from './saml';
->>>>>>> cc55d560
+export * from './saml.js';