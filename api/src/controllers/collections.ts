import { Router } from 'express';
import asyncHandler from 'express-async-handler';
import CollectionsService from '../services/collections'
import MetaService from '../services/meta';

const router = Router();

router.post(
	'/',
	asyncHandler(async (req, res, next) => {
		const collectionsService = new CollectionsService({ accountability: req.accountability });

		const collectionKey = await collectionsService.create(req.body);
		const record = await collectionsService.readByKey(collectionKey);

		res.locals.payload = { data: record || null };
		return next();
	})
);

router.get(
	'/',
<<<<<<< HEAD
	useCollection('directus_collections'),
=======
>>>>>>> fc0c2b78
	asyncHandler(async (req, res, next) => {
		const collectionsService = new CollectionsService({ accountability: req.accountability });
		const metaService = new MetaService({ accountability: req.accountability });

		const collections = await collectionsService.readByQuery();
		const meta = await metaService.getMetaForQuery('directus_collections', {});

<<<<<<< HEAD
		res.locals.data = { data: collections || null, meta };

=======
		res.locals.payload = { data: collections || null, meta };
>>>>>>> fc0c2b78
		return next();
	})
);

router.get(
	'/:collection',
<<<<<<< HEAD
	useCollection('directus_collections'),
	sanitizeQuery,
=======
>>>>>>> fc0c2b78
	asyncHandler(async (req, res, next) => {
		const collectionsService = new CollectionsService({ accountability: req.accountability });
		const collectionKey = req.params.collection.includes(',')
			? req.params.collection.split(',')
			: req.params.collection;
		const collection = await collectionsService.readByKey(collectionKey as any);
<<<<<<< HEAD
		res.locals.data = { data: collection || null };

		return next();
		// can't use res.json as this ends the reponse which is not what we want
=======

		res.locals.payload = { data: collection || null };
		return next();
>>>>>>> fc0c2b78
	})
);

router.patch(
	'/:collection',
	asyncHandler(async (req, res, next) => {
		const collectionsService = new CollectionsService({ accountability: req.accountability });
		const collectionKey = req.params.collection.includes(',')
			? req.params.collection.split(',')
			: req.params.collection;
		await collectionsService.update(req.body, collectionKey as any);
		const collection = await collectionsService.readByKey(collectionKey as any);
		res.locals.payload = { data: collection || null };
		return next();
	})
);

router.delete(
	'/:collection',
	asyncHandler(async (req, res, next) => {
		const collectionsService = new CollectionsService({ accountability: req.accountability });
		const collectionKey = req.params.collection.includes(',')
			? req.params.collection.split(',')
			: req.params.collection;
		await collectionsService.delete(collectionKey as any);

		return next();
	})
);

export default router;<|MERGE_RESOLUTION|>--- conflicted
+++ resolved
@@ -20,10 +20,6 @@
 
 router.get(
 	'/',
-<<<<<<< HEAD
-	useCollection('directus_collections'),
-=======
->>>>>>> fc0c2b78
 	asyncHandler(async (req, res, next) => {
 		const collectionsService = new CollectionsService({ accountability: req.accountability });
 		const metaService = new MetaService({ accountability: req.accountability });
@@ -31,39 +27,22 @@
 		const collections = await collectionsService.readByQuery();
 		const meta = await metaService.getMetaForQuery('directus_collections', {});
 
-<<<<<<< HEAD
-		res.locals.data = { data: collections || null, meta };
-
-=======
 		res.locals.payload = { data: collections || null, meta };
->>>>>>> fc0c2b78
 		return next();
 	})
 );
 
 router.get(
 	'/:collection',
-<<<<<<< HEAD
-	useCollection('directus_collections'),
-	sanitizeQuery,
-=======
->>>>>>> fc0c2b78
 	asyncHandler(async (req, res, next) => {
 		const collectionsService = new CollectionsService({ accountability: req.accountability });
 		const collectionKey = req.params.collection.includes(',')
 			? req.params.collection.split(',')
 			: req.params.collection;
 		const collection = await collectionsService.readByKey(collectionKey as any);
-<<<<<<< HEAD
-		res.locals.data = { data: collection || null };
-
-		return next();
-		// can't use res.json as this ends the reponse which is not what we want
-=======
 
 		res.locals.payload = { data: collection || null };
 		return next();
->>>>>>> fc0c2b78
 	})
 );
 
