import express from 'express';
import redis from 'redis';
import asyncHandler from 'express-async-handler';
import sanitizeQuery from '../middleware/sanitize-query';
import PermissionsService from '../services/permissions';
import useCollection from '../middleware/use-collection';
import checkCacheMiddleware from '../middleware/check-cache';
import delCacheMiddleware from '../middleware/delete-cache';
import setCacheMiddleware from '../middleware/set-cache';
import MetaService from '../services/meta';
import { InvalidCredentialsException } from '../exceptions';
import env from '../env';

const router = express.Router();

router.use(useCollection('directus_permissions'));

router.post(
	'/',
	delCacheMiddleware,
	asyncHandler(async (req, res) => {
		const service = new PermissionsService({ accountability: req.accountability });
		const primaryKey = await service.create(req.body);
		const item = await service.readByKey(primaryKey, req.sanitizedQuery);

		return res.json({ data: item || null });
	})
);

router.get(
	'/',
	sanitizeQuery,
	checkCacheMiddleware,
	asyncHandler(async (req, res) => {
		const service = new PermissionsService({ accountability: req.accountability });
		const metaService = new MetaService({ accountability: req.accountability });

		const item = await service.readByQuery(req.sanitizedQuery);
		const meta = await metaService.getMetaForQuery(req.collection, req.sanitizedQuery);

		return res.json({ data: item || null, meta });
	}),
	setCacheMiddleware
);

router.get(
	'/me',
	sanitizeQuery,
	checkCacheMiddleware,
	asyncHandler(async (req, res) => {
		if (!req.accountability?.user || !req.accountability?.role) {
			throw new InvalidCredentialsException();
		}

		const service = new PermissionsService();
		const query = req.sanitizedQuery || {};

		query.filter = {
			...(query.filter || {}),
			role: {
				_eq: req.accountability.role,
			},
		};

		const items = await service.readByQuery(req.sanitizedQuery);

		return res.json({ data: items || null });
<<<<<<< HEAD
	}),
	setCacheMiddleware
=======
	})
>>>>>>> 87a51773
);

router.get(
	'/:pk',
	sanitizeQuery,
	checkCacheMiddleware,
	asyncHandler(async (req, res) => {
		const service = new PermissionsService({ accountability: req.accountability });
		const record = await service.readByKey(Number(req.params.pk), req.sanitizedQuery);

		return res.json({ data: record || null });
	}),
	setCacheMiddleware
);

router.patch(
	'/:pk',
	delCacheMiddleware,
	asyncHandler(async (req, res) => {
		const service = new PermissionsService({ accountability: req.accountability });
		const primaryKey = await service.update(req.body, Number(req.params.pk));

		const item = await service.readByKey(primaryKey, req.sanitizedQuery);

		return res.json({ data: item || null });
	})
);

router.delete(
	'/:pk',
	delCacheMiddleware,
	asyncHandler(async (req, res) => {
		const service = new PermissionsService({ accountability: req.accountability });
		await service.delete(Number(req.params.pk));

		return res.status(200).end();
	})
);

export default router;<|MERGE_RESOLUTION|>--- conflicted
+++ resolved
@@ -65,12 +65,7 @@
 		const items = await service.readByQuery(req.sanitizedQuery);
 
 		return res.json({ data: items || null });
-<<<<<<< HEAD
-	}),
-	setCacheMiddleware
-=======
 	})
->>>>>>> 87a51773
 );
 
 router.get(
