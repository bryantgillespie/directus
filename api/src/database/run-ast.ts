--- conflicted
+++ resolved
@@ -97,15 +97,11 @@
 
 				while (hasMore) {
 					const node = merge({}, nestedNode, {
-<<<<<<< HEAD
-						query: { limit: env['RELATIONAL_BATCH_SIZE'], offset: batchCount * env['RELATIONAL_BATCH_SIZE'] },
-=======
 						query: {
-							limit: env.RELATIONAL_BATCH_SIZE,
-							offset: batchCount * env.RELATIONAL_BATCH_SIZE,
+							limit: env['RELATIONAL_BATCH_SIZE'],
+							offset: batchCount * env['RELATIONAL_BATCH_SIZE'],
 							page: null,
 						},
->>>>>>> cc55d560
 					});
 
 					nestedItems = (await runAST(node, schema, { knex, nested: true })) as Item[] | null;
