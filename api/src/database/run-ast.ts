--- conflicted
+++ resolved
@@ -70,13 +70,10 @@
 		);
 		const jsonHelper = jsonNodes.length > 0 ? getJsonHelper(knex, schema, jsonNodes) : undefined;
 		// The actual knex query builder instance. This is a promise that resolves with the raw items from the db
-<<<<<<< HEAD
-		const dbQuery = getDBQuery(schema, knex, collection, [...fieldNodes, ...jsonNodes], query, jsonHelper);
+
+		const dbQuery = await getDBQuery(schema, knex, collection, [...fieldNodes, ...jsonNodes], query, jsonHelper);
 		// console.log(`[QUERY]`, dbQuery.toQuery());
-=======
-		const dbQuery = await getDBQuery(schema, knex, collection, fieldNodes, query);
-
->>>>>>> 9405e87a
+
 		const rawItems: Item | Item[] = await dbQuery;
 
 		if (!rawItems) return null;
@@ -248,16 +245,10 @@
 	schema: SchemaOverview,
 	knex: Knex,
 	table: string,
-<<<<<<< HEAD
 	fieldNodes: (FieldNode | FunctionFieldNode | JsonFieldNode)[],
 	query: Query,
 	jsonHelper?: AnyJsonHelper
-): Knex.QueryBuilder {
-=======
-	fieldNodes: (FieldNode | FunctionFieldNode)[],
-	query: Query
 ): Promise<Knex.QueryBuilder> {
->>>>>>> 9405e87a
 	const preProcess = getColumnPreprocessor(knex, schema, table);
 	const queryCopy = clone(query);
 	const helpers = getHelpers(knex);
@@ -271,11 +262,10 @@
 
 	queryCopy.limit = typeof queryCopy.limit === 'number' ? queryCopy.limit : 100;
 
-<<<<<<< HEAD
 	// Queries with aggregates and groupBy will not have duplicate result
 	if (queryCopy.aggregate || queryCopy.group) {
 		const flatQuery = knex.select(regularNodes.map(preProcess)).from(table);
-		return applyQuery(knex, table, flatQuery, queryCopy, schema).query;
+		return await applyQuery(knex, table, flatQuery, queryCopy, schema).query;
 	}
 
 	const primaryKey = schema.collections[table].primary;
@@ -402,9 +392,6 @@
 	}
 
 	return wrapperQuery;
-=======
-	return await applyQuery(knex, table, dbQuery, queryCopy, schema);
->>>>>>> 9405e87a
 }
 
 function applyParentFilters(
