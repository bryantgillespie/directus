<<<<<<< HEAD
import logger from '../../../../logger';
=======
import { Knex } from 'knex';
>>>>>>> 4fea7c47
import { SchemaHelper } from '../types';
import { Knex } from 'knex';

export class SchemaHelperMSSQL extends SchemaHelper {
	applyOffset(rootQuery: Knex.QueryBuilder, offset: number): void {
		rootQuery.offset(offset);
		rootQuery.orderBy(1);
	}

<<<<<<< HEAD
	async getVersion(): Promise<{ parsed: number[]; full: string }> {
		const versionData = await this.knex.select(this.knex.raw('@@version as version'));
		const versionString = versionData[0]['version'];
		const bannerParts = versionString.split(' ');
		for (const part of bannerParts) {
			if (/^[0-9]+(\.[0-9]+)+$/.test(part)) {
				return { parsed: part.split('.').map((num: string) => parseInt(num, 10)), full: versionString };
			}
		}
		logger.error('Unable to parse database version string.');
		return { parsed: [], full: versionString };
	}

=======
>>>>>>> 4fea7c47
	formatUUID(uuid: string): string {
		return uuid.toUpperCase();
	}
}<|MERGE_RESOLUTION|>--- conflicted
+++ resolved
@@ -1,8 +1,4 @@
-<<<<<<< HEAD
 import logger from '../../../../logger';
-=======
-import { Knex } from 'knex';
->>>>>>> 4fea7c47
 import { SchemaHelper } from '../types';
 import { Knex } from 'knex';
 
@@ -11,8 +7,7 @@
 		rootQuery.offset(offset);
 		rootQuery.orderBy(1);
 	}
-
-<<<<<<< HEAD
+  
 	async getVersion(): Promise<{ parsed: number[]; full: string }> {
 		const versionData = await this.knex.select(this.knex.raw('@@version as version'));
 		const versionString = versionData[0]['version'];
@@ -26,8 +21,6 @@
 		return { parsed: [], full: versionString };
 	}
 
-=======
->>>>>>> 4fea7c47
 	formatUUID(uuid: string): string {
 		return uuid.toUpperCase();
 	}
