--- conflicted
+++ resolved
@@ -234,17 +234,9 @@
 		if (!this.watcher) {
 			logger.info('Watching extensions for changes...');
 
-<<<<<<< HEAD
 			const localExtensionPaths = (env['SERVE_APP'] ? EXTENSION_TYPES : API_OR_HYBRID_EXTENSION_TYPES).flatMap(
 				(type) => {
-					const typeDir = path.posix.join(
-						path.relative('.', env['EXTENSIONS_PATH']).split(path.sep).join(path.posix.sep),
-						pluralize(type)
-					);
-=======
-			const localExtensionPaths = (env.SERVE_APP ? EXTENSION_TYPES : API_OR_HYBRID_EXTENSION_TYPES).flatMap((type) => {
-				const typeDir = path.posix.join(pathToRelativeUrl(env.EXTENSIONS_PATH), pluralize(type));
->>>>>>> d6fce8d9
+					const typeDir = path.posix.join(pathToRelativeUrl(env['EXTENSIONS_PATH']), pluralize(type));
 
 					return isIn(type, HYBRID_EXTENSION_TYPES)
 						? [path.posix.join(typeDir, '*', 'app.js'), path.posix.join(typeDir, '*', 'api.js')]
@@ -340,15 +332,11 @@
 	}
 
 	private async getSharedDepsMapping(deps: string[]) {
-<<<<<<< HEAD
+		const __filename = fileURLToPath(import.meta.url);
+		const __dirname = path.dirname(__filename);
 		const require = createRequire(import.meta.url);
 
-		const appDir = await fse.readdir(
-			path.join(resolvePackage('@directus/app', import.meta.url, require.main?.filename), 'dist', 'assets')
-		);
-=======
-		const appDir = await fse.readdir(path.join(resolvePackage('@directus/app', __dirname), 'dist', 'assets'));
->>>>>>> d6fce8d9
+		const appDir = await fse.readdir(path.join(resolvePackage('@directus/app', import.meta.url, __dirname), 'dist', 'assets'));
 
 		const depsMapping: Record<string, string> = {};
 		for (const dep of deps) {
@@ -404,16 +392,10 @@
 	}
 
 	private async registerOperations(): Promise<void> {
-<<<<<<< HEAD
 		const __filename = fileURLToPath(import.meta.url);
 		const __dirname = path.dirname(__filename);
 
-		const internalPaths = await globby(
-			path.posix.join(path.relative('.', __dirname).split(path.sep).join(path.posix.sep), 'operations/*/index.(js|ts)')
-		);
-=======
 		const internalPaths = await globby(path.posix.join(pathToRelativeUrl(__dirname), 'operations/*/index.(js|ts)'));
->>>>>>> d6fce8d9
 
 		const internalOperations = internalPaths.map((internalPath) => {
 			const dirs = internalPath.split('/');
