--- conflicted
+++ resolved
@@ -185,17 +185,11 @@
 		res.send(ROBOTSTXT);
 	});
 
-<<<<<<< HEAD
 	if (env['SERVE_APP']) {
 		const require = createRequire(import.meta.url);
 
-		const adminPath = require.resolve('@directus/app', require.main ? { paths: [require.main.filename] } : undefined);
+		const adminPath = require.resolve('@directus/app');
 		const adminUrl = new Url(env['PUBLIC_URL']).addPath('admin');
-=======
-	if (env.SERVE_APP) {
-		const adminPath = require.resolve('@directus/app');
-		const adminUrl = new Url(env.PUBLIC_URL).addPath('admin');
->>>>>>> d6fce8d9
 
 		// Set the App's base path according to the APIs public URL
 		const html = await fse.readFile(adminPath, 'utf8');
