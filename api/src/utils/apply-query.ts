import type {
	Aggregate,
	ClientFilterOperator,
	FieldFunction,
	FieldOverview,
	Filter,
	Query,
	Relation,
	SchemaOverview,
	Type,
} from '@directus/shared/types';
import type { Knex } from 'knex';
import { clone, isPlainObject, set } from 'lodash-es';
import { customAlphabet } from 'nanoid';
import validate from 'uuid-validate';
import { getHelpers } from '../database/helpers/index.js';
import { InvalidQueryException } from '../exceptions/invalid-query.js';
import { getColumn } from './get-column.js';
import { getColumnPath } from './get-column-path.js';
import { getRelationInfo } from './get-relation-info.js';
import { getFilterOperatorsForType, getOutputTypeForFunction } from '@directus/shared/utils';
import { stripFunction } from './strip-function.js';

const generateAlias = customAlphabet('abcdefghijklmnopqrstuvwxyz', 5);

/**
 * Apply the Query to a given Knex query builder instance
 */
export default function applyQuery(
	knex: Knex,
	collection: string,
	dbQuery: Knex.QueryBuilder,
	query: Query,
	schema: SchemaOverview,
	subQuery = false
): Knex.QueryBuilder {
	if (query.sort) {
		applySort(knex, schema, dbQuery, query.sort, collection, subQuery);
	}

	if (typeof query.limit === 'number' && query.limit !== -1) {
		dbQuery.limit(query.limit);
	}

	if (query.offset) {
		dbQuery.offset(query.offset);
	}

	if (query.page && query.limit && query.limit !== -1) {
		dbQuery.offset(query.limit * (query.page - 1));
	}

	if (query.search) {
		applySearch(schema, dbQuery, query.search, collection);
	}

	if (query.group) {
		dbQuery.groupBy(query.group.map((column) => getColumn(knex, collection, column, false, schema)));
	}

	if (query.aggregate) {
		applyAggregate(dbQuery, query.aggregate, collection);
	}

	if (query.filter) {
		applyFilter(knex, schema, dbQuery, query.filter, collection, subQuery);
	}

	return dbQuery;
}

/**
 * Apply a given filter object to the Knex QueryBuilder instance.
 *
 * Relational nested filters, like the following example:
 *
 * ```json
 * // Fetch pages that have articles written by Rijk
 *
 * {
 *   "articles": {
 *     "author": {
 *       "name": {
 *         "_eq": "Rijk"
 *       }
 *     }
 *   }
 * }
 * ```
 *
 * are handled by joining the nested tables, and using a where statement on the top level on the
 * nested field through the join. This allows us to filter the top level items based on nested data.
 * The where on the root is done with a subquery to prevent duplicates, any nested joins are done
 * with aliases to prevent naming conflicts.
 *
 * The output SQL for the above would look something like:
 *
 * ```sql
 * SELECT *
 * FROM pages
 * WHERE
 *   pages.id in (
 *     SELECT articles.page_id AS page_id
 *     FROM articles
 *     LEFT JOIN authors AS xviqp ON articles.author = xviqp.id
 *     WHERE xviqp.name = 'Rijk'
 *   )
 * ```
 */

type AddJoinProps = {
	path: string[];
	collection: string;
	aliasMap: Record<string, string>;
	relations: Relation[];
	rootQuery: Knex.QueryBuilder;
	schema: SchemaOverview;
	subQuery: boolean;
	knex: Knex;
};

function addJoin({ path, collection, aliasMap, rootQuery, subQuery, schema, relations, knex }: AddJoinProps) {
	path = clone(path);
	followRelation(path);

	function followRelation(pathParts: string[], parentCollection: string = collection, parentAlias?: string) {
		/**
		 * For A2M fields, the path can contain an optional collection scope <field>:<scope>
		 */
		const pathRoot = pathParts[0]!.split(':')[0]!;

		const { relation, relationType } = getRelationInfo(relations, parentCollection, pathRoot);

		if (!relation) {
			return;
		}

		const alias = generateAlias();

		set(aliasMap, parentAlias ? [parentAlias, ...pathParts] : pathParts, alias);

		if (relationType === 'm2o') {
			rootQuery.leftJoin(
				{ [alias]: relation.related_collection! },
				`${parentAlias || parentCollection}.${relation.field}`,
				`${alias}.${schema.collections[relation.related_collection!]!.primary}`
			);
		}

		if (relationType === 'a2o') {
			const pathScope = pathParts[0]!.split(':')[1];

			if (!pathScope) {
				throw new InvalidQueryException(
					`You have to provide a collection scope when sorting or filtering on a many-to-any item`
				);
			}

			rootQuery.leftJoin({ [alias]: pathScope }, (joinClause) => {
				joinClause
					.onVal(relation.meta!.one_collection_field!, '=', pathScope)
					.andOn(
						`${parentAlias || parentCollection}.${relation.field}`,
						'=',
						knex.raw(`CAST(?? AS CHAR(255))`, `${alias}.${schema.collections[pathScope]!.primary}`)
					);
			});
		}

		if (relationType === 'o2a') {
			rootQuery.leftJoin({ [alias]: relation.collection }, (joinClause) => {
				joinClause
					.onVal(relation.meta!.one_collection_field!, '=', parentCollection)
					.andOn(
						`${alias}.${relation.field}`,
						'=',
						knex.raw(
							`CAST(?? AS CHAR(255))`,
							`${parentAlias || parentCollection}.${schema.collections[parentCollection]!.primary}`
						)
					);
			});
		}

		// Still join o2m relations when in subquery OR when the o2m relation is not at the root level
		if (relationType === 'o2m' && (subQuery === true || parentAlias !== undefined)) {
			rootQuery.leftJoin(
				{ [alias]: relation.collection },
				`${parentAlias || parentCollection}.${schema.collections[relation.related_collection!]!.primary}`,
				`${alias}.${relation.field}`
			);
		}

		if (relationType === 'm2o' || subQuery === true || (relationType === 'o2m' && parentAlias !== undefined)) {
			let parent: string;

			if (relationType === 'm2o') {
				parent = relation.related_collection!;
			} else if (relationType === 'a2o') {
				const pathScope = pathParts[0]!.split(':')[1];

				if (!pathScope) {
					throw new InvalidQueryException(
						`You have to provide a collection scope when sorting or filtering on a many-to-any item`
					);
				}

				parent = pathScope;
			} else {
				parent = relation.collection;
			}

			pathParts.shift();
			if (pathParts.length) {
				followRelation(pathParts, parent, alias);
			}
		}
	}
}

export function applySort(
	knex: Knex,
	schema: SchemaOverview,
	rootQuery: Knex.QueryBuilder,
	rootSort: string[],
	collection: string,
	subQuery = false
) {
	const relations: Relation[] = schema.relations;
	const aliasMap: Record<string, string> = {};

	rootQuery.orderBy(
		rootSort.map((sortField) => {
			const column: string[] = sortField.split('.');
			let order: 'asc' | 'desc' = 'asc';

			if (column.length > 1) {
				if (sortField.startsWith('-')) {
					order = 'desc';
				}

				if (column[0]!.startsWith('-')) {
					column[0] = column[0]!.substring(1);
				}

				addJoin({
					path: column,
					collection,
					aliasMap,
					rootQuery,
					subQuery,
					schema,
					relations,
					knex,
				});

				const { columnPath } = getColumnPath({ path: column, collection, aliasMap, relations });
				const [alias, field] = columnPath.split('.');

				return {
					order,
					column: getColumn(knex, alias!, field!, false, schema) as any,
				};
			}

			let col = column[0];
			if (sortField.startsWith('-')) {
				col = column[0]!.substring(1);
				order = 'desc';
			}

			return {
				order,
				column: getColumn(knex, collection, col!, false, schema) as any,
			};
		})
	);
}

export function applyFilter(
	knex: Knex,
	schema: SchemaOverview,
	rootQuery: Knex.QueryBuilder,
	rootFilter: Filter,
	collection: string,
	subQuery = false
) {
	const helpers = getHelpers(knex);
	const relations: Relation[] = schema.relations;

	const aliasMap: Record<string, string> = {};

	addJoins(rootQuery, rootFilter, collection);
	addWhereClauses(knex, rootQuery, rootFilter, collection);

	return rootQuery;

	function addJoins(dbQuery: Knex.QueryBuilder, filter: Filter, collection: string) {
		for (const [key, value] of Object.entries(filter)) {
			if (key === '_or' || key === '_and') {
				// If the _or array contains an empty object (full permissions), we should short-circuit and ignore all other
				// permission checks, as {} already matches full permissions.
				if (key === '_or' && value.some((subFilter: Record<string, any>) => Object.keys(subFilter).length === 0))
					continue;

				value.forEach((subFilter: Record<string, any>) => {
					addJoins(dbQuery, subFilter, collection);
				});

				continue;
			}

			const filterPath = getFilterPath(key, value);
			if (filterPath.length > 1) {
				addJoin({
					path: filterPath,
					collection,
					knex,
					schema,
					relations,
					subQuery,
					rootQuery,
					aliasMap,
				});
			}
		}
	}

	function addWhereClauses(
		knex: Knex,
		dbQuery: Knex.QueryBuilder,
		filter: Filter,
		collection: string,
		logical: 'and' | 'or' = 'and'
	) {
		for (const [key, value] of Object.entries(filter)) {
			if (key === '_or' || key === '_and') {
				// If the _or array contains an empty object (full permissions), we should short-circuit and ignore all other
				// permission checks, as {} already matches full permissions.
				if (key === '_or' && value.some((subFilter: Record<string, any>) => Object.keys(subFilter).length === 0)) {
					continue;
				}

				/** @NOTE this callback function isn't called until Knex runs the query */
				dbQuery[logical].where((subQuery) => {
					value.forEach((subFilter: Record<string, any>) => {
						addWhereClauses(knex, subQuery, subFilter, collection, key === '_and' ? 'and' : 'or');
					});
				});

				continue;
			}

			const filterPath = getFilterPath(key, value);

			/**
			 * For A2M fields, the path can contain an optional collection scope <field>:<scope>
			 */
			const pathRoot = filterPath[0]!.split(':')[0]!;

			const { relation, relationType } = getRelationInfo(relations, collection, pathRoot);

			const { operator: filterOperator, value: filterValue } = getOperation(key, value);

			if (relationType === 'm2o' || relationType === 'a2o' || relationType === null) {
				if (filterPath.length > 1) {
					const { columnPath, targetCollection } = getColumnPath({ path: filterPath, collection, relations, aliasMap });

					if (!columnPath) continue;

<<<<<<< HEAD
					validateFilterOperator(
						schema.collections[targetCollection]!.fields[stripFunction(filterPath[filterPath.length - 1]!)]!.type,
						filterOperator,
						schema.collections[targetCollection]!.fields[stripFunction(filterPath[filterPath.length - 1]!)]!.special
=======
					const { type, special } = validateFilterField(
						schema.collections[targetCollection].fields,
						stripFunction(filterPath[filterPath.length - 1]),
						targetCollection
>>>>>>> cc55d560
					);

					validateFilterOperator(type, filterOperator, special);

					applyFilterToQuery(columnPath, filterOperator, filterValue, logical, targetCollection);
				} else {
<<<<<<< HEAD
					validateFilterOperator(
						schema.collections[collection]!.fields[stripFunction(filterPath[0]!)]!.type,
						filterOperator,
						schema.collections[collection]!.fields[stripFunction(filterPath[0]!)]!.special
=======
					const { type, special } = validateFilterField(
						schema.collections[collection].fields,
						stripFunction(filterPath[0]),
						collection
>>>>>>> cc55d560
					);

					validateFilterOperator(type, filterOperator, special);

					applyFilterToQuery(`${collection}.${filterPath[0]}`, filterOperator, filterValue, logical);
				}
			} else if (subQuery === false || filterPath.length > 1) {
				if (!relation) continue;

				let pkField: Knex.Raw<any> | string = `${collection}.${
					schema.collections[relation!.related_collection!]!.primary
				}`;

				if (relationType === 'o2a') {
					pkField = knex.raw(`CAST(?? AS CHAR(255))`, [pkField]);
				}

				const subQueryBuilder = (filter: Filter) => (subQueryKnex: Knex.QueryBuilder<any, unknown[]>) => {
					const field = relation!.field;
					const collection = relation!.collection;
					const column = `${collection}.${field}`;

					subQueryKnex
						.select({ [field]: column })
						.from(collection)
						.whereNotNull(column);

					applyQuery(knex, relation!.collection, subQueryKnex, { filter }, schema, true);
				};

				if (Object.keys(value)?.[0] === '_none') {
					dbQuery[logical].whereNotIn(pkField as string, subQueryBuilder(Object.values(value)[0] as Filter));
				} else if (Object.keys(value)?.[0] === '_some') {
					dbQuery[logical].whereIn(pkField as string, subQueryBuilder(Object.values(value)[0] as Filter));
				} else {
					dbQuery[logical].whereIn(pkField as string, subQueryBuilder(value));
				}
			}
		}

		function validateFilterField(fields: Record<string, FieldOverview>, key: string, collection = 'unknown') {
			if (fields[key] === undefined) {
				throw new InvalidQueryException(`Invalid filter key "${key}" on "${collection}"`);
			}

			return fields[key];
		}

		function validateFilterOperator(type: Type, filterOperator: string, special: string[]) {
			if (filterOperator.startsWith('_')) {
				filterOperator = filterOperator.slice(1);
			}

			if (!getFilterOperatorsForType(type).includes(filterOperator as ClientFilterOperator)) {
				throw new InvalidQueryException(
					`"${type}" field type does not contain the "_${filterOperator}" filter operator`
				);
			}

			if (
				special.includes('conceal') &&
				!getFilterOperatorsForType('hash').includes(filterOperator as ClientFilterOperator)
			) {
				throw new InvalidQueryException(
					`Field with "conceal" special does not allow the "_${filterOperator}" filter operator`
				);
			}
		}

		function applyFilterToQuery(
			key: string,
			operator: string,
			compareValue: any,
			logical: 'and' | 'or' = 'and',
			originalCollectionName?: string
		) {
			const [table, column] = key.split('.');

			// Is processed through Knex.Raw, so should be safe to string-inject into these where queries
			const selectionRaw = getColumn(knex, table!, column!, false, schema) as any;

			// Knex supports "raw" in the columnName parameter, but isn't typed as such. Too bad..
			// See https://github.com/knex/knex/issues/4518 @TODO remove as any once knex is updated

			// These operators don't rely on a value, and can thus be used without one (eg `?filter[field][_null]`)
			if (operator === '_null' || (operator === '_nnull' && compareValue === false)) {
				dbQuery[logical].whereNull(selectionRaw);
			}

			if (operator === '_nnull' || (operator === '_null' && compareValue === false)) {
				dbQuery[logical].whereNotNull(selectionRaw);
			}

			if (operator === '_empty' || (operator === '_nempty' && compareValue === false)) {
				dbQuery[logical].andWhere((query) => {
					query.where(key, '=', '');
				});
			}

			if (operator === '_nempty' || (operator === '_empty' && compareValue === false)) {
				dbQuery[logical].andWhere((query) => {
					query.where(key, '!=', '');
				});
			}

			// The following fields however, require a value to be run. If no value is passed, we
			// ignore them. This allows easier use in GraphQL, where you wouldn't be able to
			// conditionally build out your filter structure (#4471)
			if (compareValue === undefined) return;

			if (Array.isArray(compareValue)) {
				// Tip: when using a `[Type]` type in GraphQL, but don't provide the variable, it'll be
				// reported as [undefined].
				// We need to remove any undefined values, as they are useless
				compareValue = compareValue.filter((val) => val !== undefined);
			}

			// Cast filter value (compareValue) based on function used
			if (column!.includes('(') && column!.includes(')')) {
				const functionName = column!.split('(')[0] as FieldFunction;
				const type = getOutputTypeForFunction(functionName);

				if (['bigInteger', 'integer', 'float', 'decimal'].includes(type)) {
					compareValue = Number(compareValue);
				}
			}

			// Cast filter value (compareValue) based on type of field being filtered against
			const [collection, field] = key.split('.');
			const mappedCollection = originalCollectionName || collection!;

			if (mappedCollection in schema.collections && field! in schema.collections[mappedCollection]!.fields) {
				const type = schema.collections[mappedCollection]!.fields[field!]!.type;

				if (['date', 'dateTime', 'time', 'timestamp'].includes(type)) {
					if (Array.isArray(compareValue)) {
						compareValue = compareValue.map((val) => helpers.date.parse(val));
					} else {
						compareValue = helpers.date.parse(compareValue);
					}
				}

				if (['bigInteger', 'integer', 'float', 'decimal'].includes(type)) {
					if (Array.isArray(compareValue)) {
						compareValue = compareValue.map((val) => Number(val));
					} else {
						compareValue = Number(compareValue);
					}
				}
			}

			if (operator === '_eq') {
				dbQuery[logical].where(selectionRaw, '=', compareValue);
			}

			if (operator === '_neq') {
				dbQuery[logical].whereNot(selectionRaw, compareValue);
			}

			if (operator === '_ieq') {
				dbQuery[logical].whereRaw(`LOWER(??) = ?`, [selectionRaw, `${compareValue.toLowerCase()}`]);
			}

			if (operator === '_nieq') {
				dbQuery[logical].whereRaw(`LOWER(??) <> ?`, [selectionRaw, `${compareValue.toLowerCase()}`]);
			}

			if (operator === '_contains') {
				dbQuery[logical].where(selectionRaw, 'like', `%${compareValue}%`);
			}

			if (operator === '_ncontains') {
				dbQuery[logical].whereNot(selectionRaw, 'like', `%${compareValue}%`);
			}

			if (operator === '_icontains') {
				dbQuery[logical].whereRaw(`LOWER(??) LIKE ?`, [selectionRaw, `%${compareValue.toLowerCase()}%`]);
			}

			if (operator === '_nicontains') {
				dbQuery[logical].whereRaw(`LOWER(??) NOT LIKE ?`, [selectionRaw, `%${compareValue.toLowerCase()}%`]);
			}

			if (operator === '_starts_with') {
				dbQuery[logical].where(key, 'like', `${compareValue}%`);
			}

			if (operator === '_nstarts_with') {
				dbQuery[logical].whereNot(key, 'like', `${compareValue}%`);
			}

			if (operator === '_istarts_with') {
				dbQuery[logical].whereRaw(`LOWER(??) LIKE ?`, [selectionRaw, `${compareValue.toLowerCase()}%`]);
			}

			if (operator === '_nistarts_with') {
				dbQuery[logical].whereRaw(`LOWER(??) NOT LIKE ?`, [selectionRaw, `${compareValue.toLowerCase()}%`]);
			}

			if (operator === '_ends_with') {
				dbQuery[logical].where(key, 'like', `%${compareValue}`);
			}

			if (operator === '_nends_with') {
				dbQuery[logical].whereNot(key, 'like', `%${compareValue}`);
			}

			if (operator === '_iends_with') {
				dbQuery[logical].whereRaw(`LOWER(??) LIKE ?`, [selectionRaw, `%${compareValue.toLowerCase()}`]);
			}

			if (operator === '_niends_with') {
				dbQuery[logical].whereRaw(`LOWER(??) NOT LIKE ?`, [selectionRaw, `%${compareValue.toLowerCase()}`]);
			}

			if (operator === '_gt') {
				dbQuery[logical].where(selectionRaw, '>', compareValue);
			}

			if (operator === '_gte') {
				dbQuery[logical].where(selectionRaw, '>=', compareValue);
			}

			if (operator === '_lt') {
				dbQuery[logical].where(selectionRaw, '<', compareValue);
			}

			if (operator === '_lte') {
				dbQuery[logical].where(selectionRaw, '<=', compareValue);
			}

			if (operator === '_in') {
				let value = compareValue;
				if (typeof value === 'string') value = value.split(',');

				dbQuery[logical].whereIn(selectionRaw, value as string[]);
			}

			if (operator === '_nin') {
				let value = compareValue;
				if (typeof value === 'string') value = value.split(',');

				dbQuery[logical].whereNotIn(selectionRaw, value as string[]);
			}

			if (operator === '_between') {
				if (compareValue.length !== 2) return;

				let value = compareValue;
				if (typeof value === 'string') value = value.split(',');

				dbQuery[logical].whereBetween(selectionRaw, value);
			}

			if (operator === '_nbetween') {
				if (compareValue.length !== 2) return;

				let value = compareValue;
				if (typeof value === 'string') value = value.split(',');

				dbQuery[logical].whereNotBetween(selectionRaw, value);
			}

			if (operator == '_intersects') {
				dbQuery[logical].whereRaw(helpers.st.intersects(key, compareValue));
			}

			if (operator == '_nintersects') {
				dbQuery[logical].whereRaw(helpers.st.nintersects(key, compareValue));
			}

			if (operator == '_intersects_bbox') {
				dbQuery[logical].whereRaw(helpers.st.intersects_bbox(key, compareValue));
			}

			if (operator == '_nintersects_bbox') {
				dbQuery[logical].whereRaw(helpers.st.nintersects_bbox(key, compareValue));
			}
		}
	}
}

export async function applySearch(
	schema: SchemaOverview,
	dbQuery: Knex.QueryBuilder,
	searchQuery: string,
	collection: string
): Promise<void> {
	const fields = Object.entries(schema.collections[collection]!.fields);

	dbQuery.andWhere(function () {
		fields.forEach(([name, field]) => {
			if (['text', 'string'].includes(field.type)) {
				this.orWhereRaw(`LOWER(??) LIKE ?`, [`${collection}.${name}`, `%${searchQuery.toLowerCase()}%`]);
			} else if (['bigInteger', 'integer', 'decimal', 'float'].includes(field.type)) {
				const number = Number(searchQuery);
				if (!isNaN(number)) this.orWhere({ [`${collection}.${name}`]: number });
			} else if (field.type === 'uuid' && validate(searchQuery)) {
				this.orWhere({ [`${collection}.${name}`]: searchQuery });
			}
		});
	});
}

export function applyAggregate(dbQuery: Knex.QueryBuilder, aggregate: Aggregate, collection: string): void {
	for (const [operation, fields] of Object.entries(aggregate)) {
		if (!fields) continue;

		for (const field of fields) {
			if (operation === 'avg') {
				dbQuery.avg(`${collection}.${field}`, { as: `avg->${field}` });
			}

			if (operation === 'avgDistinct') {
				dbQuery.avgDistinct(`${collection}.${field}`, { as: `avgDistinct->${field}` });
			}

			if (operation === 'countAll') {
				dbQuery.count('*', { as: 'countAll' });
			}

			if (operation === 'count') {
				if (field === '*') {
					dbQuery.count('*', { as: 'count' });
				} else {
					dbQuery.count(`${collection}.${field}`, { as: `count->${field}` });
				}
			}

			if (operation === 'countDistinct') {
				dbQuery.countDistinct(`${collection}.${field}`, { as: `countDistinct->${field}` });
			}

			if (operation === 'sum') {
				dbQuery.sum(`${collection}.${field}`, { as: `sum->${field}` });
			}

			if (operation === 'sumDistinct') {
				dbQuery.sumDistinct(`${collection}.${field}`, { as: `sumDistinct->${field}` });
			}

			if (operation === 'min') {
				dbQuery.min(`${collection}.${field}`, { as: `min->${field}` });
			}

			if (operation === 'max') {
				dbQuery.max(`${collection}.${field}`, { as: `max->${field}` });
			}
		}
	}
}

function getFilterPath(key: string, value: Record<string, any>) {
	const path = [key];

	if (typeof Object.keys(value)[0] === 'string' && Object.keys(value)[0]!.startsWith('_') === true) {
		return path;
	}

	if (isPlainObject(value)) {
		path.push(...getFilterPath(Object.keys(value)[0]!, Object.values(value)[0]));
	}

	return path;
}

function getOperation(key: string, value: Record<string, any>): { operator: string; value: any } {
	if (key.startsWith('_') && key !== '_and' && key !== '_or') {
		return { operator: key as string, value };
	} else if (isPlainObject(value) === false) {
		return { operator: '_eq', value };
	}

	return getOperation(Object.keys(value)[0]!, Object.values(value)[0]);
}<|MERGE_RESOLUTION|>--- conflicted
+++ resolved
@@ -368,34 +368,20 @@
 
 					if (!columnPath) continue;
 
-<<<<<<< HEAD
-					validateFilterOperator(
-						schema.collections[targetCollection]!.fields[stripFunction(filterPath[filterPath.length - 1]!)]!.type,
-						filterOperator,
-						schema.collections[targetCollection]!.fields[stripFunction(filterPath[filterPath.length - 1]!)]!.special
-=======
 					const { type, special } = validateFilterField(
-						schema.collections[targetCollection].fields,
+						schema.collections[targetCollection]!.fields,
 						stripFunction(filterPath[filterPath.length - 1]),
 						targetCollection
->>>>>>> cc55d560
 					);
 
 					validateFilterOperator(type, filterOperator, special);
 
 					applyFilterToQuery(columnPath, filterOperator, filterValue, logical, targetCollection);
 				} else {
-<<<<<<< HEAD
-					validateFilterOperator(
-						schema.collections[collection]!.fields[stripFunction(filterPath[0]!)]!.type,
-						filterOperator,
-						schema.collections[collection]!.fields[stripFunction(filterPath[0]!)]!.special
-=======
 					const { type, special } = validateFilterField(
-						schema.collections[collection].fields,
+						schema.collections[collection]!.fields,
 						stripFunction(filterPath[0]),
 						collection
->>>>>>> cc55d560
 					);
 
 					validateFilterOperator(type, filterOperator, special);
