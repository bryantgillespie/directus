import {
	Aggregate,
	ClientFilterOperator,
	FieldFunction,
	FieldOverview,
	Filter,
	Query,
	Relation,
	SchemaOverview,
	Type,
} from '@directus/shared/types';
import { Knex } from 'knex';
import { clone, isPlainObject } from 'lodash';
import validate from 'uuid-validate';
import { getHelpers } from '../database/helpers';
import { InvalidQueryException } from '../exceptions/invalid-query';
import { getColumn } from './get-column';
import { AliasMap, getColumnPath } from './get-column-path';
import { getRelationInfo } from './get-relation-info';
import { getFilterOperatorsForType, getOutputTypeForFunction, isValidFilterOperator } from '@directus/shared/utils';
import { stripFunction } from './strip-function';

// @ts-ignore
import { customAlphabet } from 'nanoid/non-secure';

export const generateAlias = customAlphabet('abcdefghijklmnopqrstuvwxyz', 5);

/**
 * Apply the Query to a given Knex query builder instance
 */
export default function applyQuery(
	knex: Knex,
	collection: string,
	dbQuery: Knex.QueryBuilder,
	query: Query,
	schema: SchemaOverview,
	options?: { aliasMap?: AliasMap; isInnerQuery?: boolean; hasMultiRelationalSort?: boolean }
) {
	const aliasMap: AliasMap = options?.aliasMap ?? Object.create(null);
	let hasMultiRelationalFilter = false;

	if (query.sort && !options?.isInnerQuery && !options?.hasMultiRelationalSort) {
		applySort(knex, schema, dbQuery, query.sort, collection, aliasMap);
	}

	if (!options?.hasMultiRelationalSort) {
		applyLimit(dbQuery, query.limit);
	}

	if (query.offset) {
		applyOffset(knex, dbQuery, query.offset);
	}

	if (query.page && query.limit && query.limit !== -1) {
		dbQuery.offset(query.limit * (query.page - 1));
	}

	if (query.search) {
		applySearch(schema, dbQuery, query.search, collection);
	}

	if (query.group) {
		dbQuery.groupBy(query.group.map((column) => getColumn(knex, collection, column, false, schema)));
	}

	if (query.aggregate) {
		applyAggregate(dbQuery, query.aggregate, collection);
	}

	if (query.filter) {
		hasMultiRelationalFilter = applyFilter(
			knex,
			schema,
			dbQuery,
			query.filter,
			collection,
			aliasMap
		).hasMultiRelationalFilter;
	}

	return { query: dbQuery, hasMultiRelationalFilter };
}

/**
 * Apply a given filter object to the Knex QueryBuilder instance.
 *
 * Relational nested filters, like the following example:
 *
 * ```json
 * // Fetch pages that have articles written by Rijk
 *
 * {
 *   "articles": {
 *     "author": {
 *       "name": {
 *         "_eq": "Rijk"
 *       }
 *     }
 *   }
 * }
 * ```
 *
 * are handled by joining the nested tables, and using a where statement on the top level on the
 * nested field through the join. This allows us to filter the top level items based on nested data.
 * The where on the root is done with a subquery to prevent duplicates, any nested joins are done
 * with aliases to prevent naming conflicts.
 *
 * The output SQL for the above would look something like:
 *
 * ```sql
 * SELECT *
 * FROM pages
 * WHERE
 *   pages.id in (
 *     SELECT articles.page_id AS page_id
 *     FROM articles
 *     LEFT JOIN authors AS xviqp ON articles.author = xviqp.id
 *     WHERE xviqp.name = 'Rijk'
 *   )
 * ```
 */

type AddJoinProps = {
	path: string[];
	collection: string;
	aliasMap: AliasMap;
	relations: Relation[];
	rootQuery: Knex.QueryBuilder;
	schema: SchemaOverview;
	knex: Knex;
};

function addJoin({ path, collection, aliasMap, rootQuery, schema, relations, knex }: AddJoinProps): boolean {
	let hasMultiRelational = false;

	path = clone(path);
	followRelation(path);

	return hasMultiRelational;

	function followRelation(pathParts: string[], parentCollection: string = collection, parentFields?: string) {
		/**
		 * For A2M fields, the path can contain an optional collection scope <field>:<scope>
		 */
		const pathRoot = pathParts[0].split(':')[0];

		const { relation, relationType } = getRelationInfo(relations, parentCollection, pathRoot);

		if (!relation) {
			return;
		}

		const existingAlias = parentFields
			? aliasMap[`${parentFields}.${pathParts[0]}`]?.alias
			: aliasMap[pathParts[0]]?.alias;

		if (!existingAlias) {
			const alias = generateAlias();
			const aliasKey = parentFields ? `${parentFields}.${pathParts[0]}` : pathParts[0];
			const aliasedParentCollection = aliasMap[parentFields ?? '']?.alias || parentCollection;

			aliasMap[aliasKey] = { alias, collection: '' };

			if (relationType === 'm2o') {
				rootQuery.leftJoin(
					{ [alias]: relation.related_collection! },
					`${aliasedParentCollection}.${relation.field}`,
					`${alias}.${schema.collections[relation.related_collection!].primary}`
				);
				aliasMap[aliasKey].collection = relation.related_collection!;
			} else if (relationType === 'a2o') {
				const pathScope = pathParts[0].split(':')[1];

				if (!pathScope) {
					throw new InvalidQueryException(
						`You have to provide a collection scope when sorting or filtering on a many-to-any item`
					);
				}

				rootQuery.leftJoin({ [alias]: pathScope }, (joinClause) => {
					joinClause
						.onVal(relation.meta!.one_collection_field!, '=', pathScope)
						.andOn(
							`${aliasedParentCollection}.${relation.field}`,
							'=',
							knex.raw(getHelpers(knex).schema.castA2oPrimaryKey(), `${alias}.${schema.collections[pathScope].primary}`)
						);
				});
				aliasMap[aliasKey].collection = pathScope;
			} else if (relationType === 'o2a') {
				rootQuery.leftJoin({ [alias]: relation.collection }, (joinClause) => {
					joinClause
						.onVal(relation.meta!.one_collection_field!, '=', parentCollection)
						.andOn(
							`${alias}.${relation.field}`,
							'=',
							knex.raw(
								getHelpers(knex).schema.castA2oPrimaryKey(),
								`${aliasedParentCollection}.${schema.collections[parentCollection].primary}`
							)
						);
				});
				aliasMap[aliasKey].collection = relation.collection;

				hasMultiRelational = true;
			} else if (relationType === 'o2m') {
				rootQuery.leftJoin(
					{ [alias]: relation.collection },
					`${aliasedParentCollection}.${schema.collections[relation.related_collection!].primary}`,
					`${alias}.${relation.field}`
				);
				aliasMap[aliasKey].collection = relation.collection;

				hasMultiRelational = true;
			}
		}

		let parent: string;

		if (relationType === 'm2o') {
			parent = relation.related_collection!;
		} else if (relationType === 'a2o') {
			const pathScope = pathParts[0].split(':')[1];

			if (!pathScope) {
				throw new InvalidQueryException(
					`You have to provide a collection scope when sorting or filtering on a many-to-any item`
				);
			}

			parent = pathScope;
		} else {
			parent = relation.collection;
		}

		if (pathParts.length > 1) {
			followRelation(pathParts.slice(1), parent, `${parentFields ? parentFields + '.' : ''}${pathParts[0]}`);
		}
	}
}

export type ColumnSortRecord = { order: 'asc' | 'desc'; column: string };

export function applySort(
	knex: Knex,
	schema: SchemaOverview,
	rootQuery: Knex.QueryBuilder,
	rootSort: string[],
	collection: string,
	aliasMap: AliasMap,
	returnRecords = false
) {
	const relations: Relation[] = schema.relations;
	let hasMultiRelationalSort = false;

	const sortRecords = rootSort.map((sortField) => {
		const column: string[] = sortField.split('.');
		let order: 'asc' | 'desc' = 'asc';

		if (sortField.startsWith('-')) {
			order = 'desc';
		}

		if (column[0].startsWith('-')) {
			column[0] = column[0].substring(1);
		}

		if (column.length === 1) {
			const pathRoot = column[0].split(':')[0];
			const { relation, relationType } = getRelationInfo(relations, collection, pathRoot);

			if (!relation || ['m2o', 'a2o'].includes(relationType ?? '')) {
				return {
					order,
					column: returnRecords ? column[0] : (getColumn(knex, collection, column[0], false, schema) as any),
				};
			}
		}

		const hasMultiRelational = addJoin({
			path: column,
			collection,
			aliasMap,
			rootQuery,
			schema,
			relations,
			knex,
		});

		const { columnPath } = getColumnPath({
			path: column,
			collection,
			aliasMap,
			relations,
			schema,
		});
		const [alias, field] = columnPath.split('.');

		if (!hasMultiRelationalSort) {
			hasMultiRelationalSort = hasMultiRelational;
		}

		return {
			order,
			column: returnRecords ? columnPath : (getColumn(knex, alias, field, false, schema) as any),
		};
	});

	if (returnRecords) return { sortRecords, hasMultiRelationalSort };

	rootQuery.orderBy(sortRecords);
}

export function applyLimit(rootQuery: Knex.QueryBuilder, limit: any) {
	if (typeof limit === 'number' && limit !== -1) {
		rootQuery.limit(limit);
	}
}

export function applyOffset(knex: Knex, rootQuery: Knex.QueryBuilder, offset: any) {
	if (typeof offset === 'number') {
		getHelpers(knex).schema.applyOffset(rootQuery, offset);
	}
}

export function applyFilter(
	knex: Knex,
	schema: SchemaOverview,
	rootQuery: Knex.QueryBuilder,
	rootFilter: Filter,
	collection: string,
	aliasMap: AliasMap
) {
	const helpers = getHelpers(knex);
	const relations: Relation[] = schema.relations;
	let hasMultiRelationalFilter = false;

	addJoins(rootQuery, rootFilter, collection);
	addWhereClauses(knex, rootQuery, rootFilter, collection);

	return { query: rootQuery, hasMultiRelationalFilter };

	function addJoins(dbQuery: Knex.QueryBuilder, filter: Filter, collection: string) {
		for (const [key, value] of Object.entries(filter)) {
			if (key === '_or' || key === '_and') {
				// If the _or array contains an empty object (full permissions), we should short-circuit and ignore all other
				// permission checks, as {} already matches full permissions.
				if (key === '_or' && value.some((subFilter: Record<string, any>) => Object.keys(subFilter).length === 0))
					continue;

				value.forEach((subFilter: Record<string, any>) => {
					addJoins(dbQuery, subFilter, collection);
				});

				continue;
			}

			const filterPath = getFilterPath(key, value);

			if (
				filterPath.length > 1 ||
				(!(key.includes('(') && key.includes(')')) && schema.collections[collection].fields[key].type === 'alias')
			) {
				const hasMultiRelational = addJoin({
					path: filterPath,
					collection,
					knex,
					schema,
					relations,
					rootQuery,
					aliasMap,
				});

				if (!hasMultiRelationalFilter) {
					hasMultiRelationalFilter = hasMultiRelational;
				}
			}
		}
	}

	function addWhereClauses(
		knex: Knex,
		dbQuery: Knex.QueryBuilder,
		filter: Filter,
		collection: string,
		logical: 'and' | 'or' = 'and'
	) {
		for (const [key, value] of Object.entries(filter)) {
			if (key === '_or' || key === '_and') {
				// If the _or array contains an empty object (full permissions), we should short-circuit and ignore all other
				// permission checks, as {} already matches full permissions.
				if (key === '_or' && value.some((subFilter: Record<string, any>) => Object.keys(subFilter).length === 0)) {
					continue;
				}

				/** @NOTE this callback function isn't called until Knex runs the query */
				dbQuery[logical].where((subQuery) => {
					value.forEach((subFilter: Record<string, any>) => {
						addWhereClauses(knex, subQuery, subFilter, collection, key === '_and' ? 'and' : 'or');
					});
				});

				continue;
			}

			const filterPath = getFilterPath(key, value);

			/**
			 * For A2M fields, the path can contain an optional collection scope <field>:<scope>
			 */
			const pathRoot = filterPath[0].split(':')[0];

			const { relation, relationType } = getRelationInfo(relations, collection, pathRoot);

			const { operator: filterOperator, value: filterValue } = getOperation(key, value);

			if (
				filterPath.length > 1 ||
				(!(key.includes('(') && key.includes(')')) && schema.collections[collection].fields[key].type === 'alias')
			) {
				if (!relation) continue;

				if (relationType === 'o2m' || relationType === 'o2a') {
					let pkField: Knex.Raw<any> | string = `${collection}.${
						schema.collections[relation!.related_collection!].primary
					}`;

					if (relationType === 'o2a') {
						pkField = knex.raw(getHelpers(knex).schema.castA2oPrimaryKey(), [pkField]);
					}

					const subQueryBuilder = (filter: Filter) => (subQueryKnex: Knex.QueryBuilder<any, unknown[]>) => {
						const field = relation!.field;
						const collection = relation!.collection;
						const column = `${collection}.${field}`;

						subQueryKnex
							.select({ [field]: column })
							.from(collection)
							.whereNotNull(column);

						applyQuery(knex, relation!.collection, subQueryKnex, { filter }, schema);
					};

					const childKey = Object.keys(value)?.[0];

					if (childKey === '_none') {
						dbQuery[logical].whereNotIn(pkField as string, subQueryBuilder(Object.values(value)[0] as Filter));
						continue;
					} else if (childKey === '_some') {
						dbQuery[logical].whereIn(pkField as string, subQueryBuilder(Object.values(value)[0] as Filter));
						continue;
					}
				}

				if (filterPath.includes('_none') || filterPath.includes('_some')) {
					throw new InvalidQueryException(
						`"${
							filterPath.includes('_none') ? '_none' : '_some'
						}" can only be used with top level relational alias field`
					);
				}

				const { columnPath, targetCollection, addNestedPkField } = getColumnPath({
					path: filterPath,
					collection,
					relations,
					aliasMap,
					schema,
				});

				if (addNestedPkField) {
					filterPath.push(addNestedPkField);
				}

				if (!columnPath) continue;

				const { type, special } = validateFilterField(
					schema.collections[targetCollection].fields,
					stripFunction(filterPath[filterPath.length - 1]),
					targetCollection
				);

				validateFilterOperator(type, filterOperator, special);

				applyFilterToQuery(columnPath, filterOperator, filterValue, logical, targetCollection);
			} else {
				const { type, special } = validateFilterField(
					schema.collections[collection].fields,
					stripFunction(filterPath[0]),
					collection
				);

				validateFilterOperator(type, filterOperator, special);

				applyFilterToQuery(`${collection}.${filterPath[0]}`, filterOperator, filterValue, logical);
			}
		}

		function validateFilterField(fields: Record<string, FieldOverview>, key: string, collection = 'unknown') {
			if (fields[key] === undefined) {
				throw new InvalidQueryException(`Invalid filter key "${key}" on "${collection}"`);
			}

			return fields[key];
		}

		function validateFilterOperator(type: Type, filterOperator: string, special: string[]) {
			if (filterOperator.startsWith('_')) {
				filterOperator = filterOperator.slice(1);
			}

			if (!getFilterOperatorsForType(type).includes(filterOperator as ClientFilterOperator)) {
				throw new InvalidQueryException(
					`"${type}" field type does not contain the "_${filterOperator}" filter operator`
				);
			}

			if (
				special.includes('conceal') &&
				!getFilterOperatorsForType('hash').includes(filterOperator as ClientFilterOperator)
			) {
				throw new InvalidQueryException(
					`Field with "conceal" special does not allow the "_${filterOperator}" filter operator`
				);
			}
		}

		function applyFilterToQuery(
			key: string,
			operator: string,
			compareValue: any,
			logical: 'and' | 'or' = 'and',
			originalCollectionName?: string
		) {
			const [table, column] = key.split('.');

			// Is processed through Knex.Raw, so should be safe to string-inject into these where queries
			const selectionRaw = getColumn(knex, table, column, false, schema, { originalCollectionName }) as any;

			// Knex supports "raw" in the columnName parameter, but isn't typed as such. Too bad..
			// See https://github.com/knex/knex/issues/4518 @TODO remove as any once knex is updated

			// These operators don't rely on a value, and can thus be used without one (eg `?filter[field][_null]`)
			if (operator === '_null' || (operator === '_nnull' && compareValue === false)) {
				dbQuery[logical].whereNull(selectionRaw);
			}

			if (operator === '_nnull' || (operator === '_null' && compareValue === false)) {
				dbQuery[logical].whereNotNull(selectionRaw);
			}

			if (operator === '_empty' || (operator === '_nempty' && compareValue === false)) {
				dbQuery[logical].andWhere((query) => {
					query.where(key, '=', '');
				});
			}

			if (operator === '_nempty' || (operator === '_empty' && compareValue === false)) {
				dbQuery[logical].andWhere((query) => {
					query.where(key, '!=', '');
				});
			}

			// The following fields however, require a value to be run. If no value is passed, we
			// ignore them. This allows easier use in GraphQL, where you wouldn't be able to
			// conditionally build out your filter structure (#4471)
			if (compareValue === undefined) return;

			if (Array.isArray(compareValue)) {
				// Tip: when using a `[Type]` type in GraphQL, but don't provide the variable, it'll be
				// reported as [undefined].
				// We need to remove any undefined values, as they are useless
				compareValue = compareValue.filter((val) => val !== undefined);
			}

			// Cast filter value (compareValue) based on function used
			if (column.includes('(') && column.includes(')')) {
				const functionName = column.split('(')[0] as FieldFunction;
				const type = getOutputTypeForFunction(functionName);

				if (['bigInteger', 'integer', 'float', 'decimal'].includes(type)) {
					compareValue = Number(compareValue);
				}
			}

			// Cast filter value (compareValue) based on type of field being filtered against
			const [collection, field] = key.split('.');
			const mappedCollection = originalCollectionName || collection;

			if (mappedCollection in schema.collections && field in schema.collections[mappedCollection].fields) {
				const type = schema.collections[mappedCollection].fields[field].type;

				if (['date', 'dateTime', 'time', 'timestamp'].includes(type)) {
					if (Array.isArray(compareValue)) {
						compareValue = compareValue.map((val) => helpers.date.parse(val));
					} else {
						compareValue = helpers.date.parse(compareValue);
					}
				}

				if (['bigInteger', 'integer', 'float', 'decimal'].includes(type)) {
					if (Array.isArray(compareValue)) {
						compareValue = compareValue.map((val) => Number(val));
					} else {
						compareValue = Number(compareValue);
					}
				}
			}

			if (operator === '_eq') {
				dbQuery[logical].where(selectionRaw, '=', compareValue);
			}

			if (operator === '_neq') {
				dbQuery[logical].whereNot(selectionRaw, compareValue);
			}

			if (operator === '_ieq') {
				dbQuery[logical].whereRaw(`LOWER(??) = ?`, [selectionRaw, `${compareValue.toLowerCase()}`]);
			}

			if (operator === '_nieq') {
				dbQuery[logical].whereRaw(`LOWER(??) <> ?`, [selectionRaw, `${compareValue.toLowerCase()}`]);
			}

			if (operator === '_contains') {
				dbQuery[logical].where(selectionRaw, 'like', `%${compareValue}%`);
			}

			if (operator === '_ncontains') {
				dbQuery[logical].whereNot(selectionRaw, 'like', `%${compareValue}%`);
			}

			if (operator === '_icontains') {
				dbQuery[logical].whereRaw(`LOWER(??) LIKE ?`, [selectionRaw, `%${compareValue.toLowerCase()}%`]);
			}

			if (operator === '_nicontains') {
				dbQuery[logical].whereRaw(`LOWER(??) NOT LIKE ?`, [selectionRaw, `%${compareValue.toLowerCase()}%`]);
			}

			if (operator === '_starts_with') {
				dbQuery[logical].where(key, 'like', `${compareValue}%`);
			}

			if (operator === '_nstarts_with') {
				dbQuery[logical].whereNot(key, 'like', `${compareValue}%`);
			}

			if (operator === '_istarts_with') {
				dbQuery[logical].whereRaw(`LOWER(??) LIKE ?`, [selectionRaw, `${compareValue.toLowerCase()}%`]);
			}

			if (operator === '_nistarts_with') {
				dbQuery[logical].whereRaw(`LOWER(??) NOT LIKE ?`, [selectionRaw, `${compareValue.toLowerCase()}%`]);
			}

			if (operator === '_ends_with') {
				dbQuery[logical].where(key, 'like', `%${compareValue}`);
			}

			if (operator === '_nends_with') {
				dbQuery[logical].whereNot(key, 'like', `%${compareValue}`);
			}

			if (operator === '_iends_with') {
				dbQuery[logical].whereRaw(`LOWER(??) LIKE ?`, [selectionRaw, `%${compareValue.toLowerCase()}`]);
			}

			if (operator === '_niends_with') {
				dbQuery[logical].whereRaw(`LOWER(??) NOT LIKE ?`, [selectionRaw, `%${compareValue.toLowerCase()}`]);
			}

			if (operator === '_gt') {
				dbQuery[logical].where(selectionRaw, '>', compareValue);
			}

			if (operator === '_gte') {
				dbQuery[logical].where(selectionRaw, '>=', compareValue);
			}

			if (operator === '_lt') {
				dbQuery[logical].where(selectionRaw, '<', compareValue);
			}

			if (operator === '_lte') {
				dbQuery[logical].where(selectionRaw, '<=', compareValue);
			}

			if (operator === '_in') {
				let value = compareValue;
				if (typeof value === 'string') value = value.split(',');

				dbQuery[logical].whereIn(selectionRaw, value as string[]);
			}

			if (operator === '_nin') {
				let value = compareValue;
				if (typeof value === 'string') value = value.split(',');

				dbQuery[logical].whereNotIn(selectionRaw, value as string[]);
			}

			if (operator === '_between') {
				if (compareValue.length !== 2) return;

				let value = compareValue;
				if (typeof value === 'string') value = value.split(',');

				dbQuery[logical].whereBetween(selectionRaw, value);
			}

			if (operator === '_nbetween') {
				if (compareValue.length !== 2) return;

				let value = compareValue;
				if (typeof value === 'string') value = value.split(',');

				dbQuery[logical].whereNotBetween(selectionRaw, value);
			}

			if (operator == '_intersects') {
				dbQuery[logical].whereRaw(helpers.st.intersects(key, compareValue));
			}

			if (operator == '_nintersects') {
				dbQuery[logical].whereRaw(helpers.st.nintersects(key, compareValue));
			}

			if (operator == '_intersects_bbox') {
				dbQuery[logical].whereRaw(helpers.st.intersects_bbox(key, compareValue));
			}

			if (operator == '_nintersects_bbox') {
				dbQuery[logical].whereRaw(helpers.st.nintersects_bbox(key, compareValue));
			}
		}
	}
}

export async function applySearch(
	schema: SchemaOverview,
	dbQuery: Knex.QueryBuilder,
	searchQuery: string,
	collection: string
): Promise<void> {
	const fields = Object.entries(schema.collections[collection].fields);

	dbQuery.andWhere(function () {
		fields.forEach(([name, field]) => {
			if (['text', 'string'].includes(field.type)) {
				this.orWhereRaw(`LOWER(??) LIKE ?`, [`${collection}.${name}`, `%${searchQuery.toLowerCase()}%`]);
			} else if (['bigInteger', 'integer', 'decimal', 'float'].includes(field.type)) {
				const number = Number(searchQuery);
				if (!isNaN(number)) this.orWhere({ [`${collection}.${name}`]: number });
			} else if (field.type === 'uuid' && validate(searchQuery)) {
				this.orWhere({ [`${collection}.${name}`]: searchQuery });
			}
		});
	});
}

export function applyAggregate(dbQuery: Knex.QueryBuilder, aggregate: Aggregate, collection: string): void {
	for (const [operation, fields] of Object.entries(aggregate)) {
		if (!fields) continue;

		for (const field of fields) {
			if (operation === 'avg') {
				dbQuery.avg(`${collection}.${field}`, { as: `avg->${field}` });
			}

			if (operation === 'avgDistinct') {
				dbQuery.avgDistinct(`${collection}.${field}`, { as: `avgDistinct->${field}` });
			}

			if (operation === 'countAll') {
				dbQuery.count('*', { as: 'countAll' });
			}

			if (operation === 'count') {
				if (field === '*') {
					dbQuery.count('*', { as: 'count' });
				} else {
					dbQuery.count(`${collection}.${field}`, { as: `count->${field}` });
				}
			}

			if (operation === 'countDistinct') {
				dbQuery.countDistinct(`${collection}.${field}`, { as: `countDistinct->${field}` });
			}

			if (operation === 'sum') {
				dbQuery.sum(`${collection}.${field}`, { as: `sum->${field}` });
			}

			if (operation === 'sumDistinct') {
				dbQuery.sumDistinct(`${collection}.${field}`, { as: `sumDistinct->${field}` });
			}

			if (operation === 'min') {
				dbQuery.min(`${collection}.${field}`, { as: `min->${field}` });
			}

			if (operation === 'max') {
				dbQuery.max(`${collection}.${field}`, { as: `max->${field}` });
			}
		}
	}
}

export function getFilterPath(key: string, value: Record<string, any>) {
	const path = [key];
	const childKey = Object.keys(value)[0];

<<<<<<< HEAD
	const filterKey = Object.keys(value)[0];

	if (typeof filterKey === 'string' && isValidFilterOperator(filterKey)) {
=======
	if (typeof childKey === 'string' && childKey.startsWith('_') === true && !['_none', '_some'].includes(childKey)) {
>>>>>>> dc1a218c
		return path;
	}

	if (isPlainObject(value)) {
<<<<<<< HEAD
		path.push(...getFilterPath(filterKey, Object.values(value)[0]));
=======
		path.push(...getFilterPath(childKey, Object.values(value)[0]));
>>>>>>> dc1a218c
	}

	return path;
}

<<<<<<< HEAD
export function getOperation(key: string, value: Record<string, any>): { operator: string; value: any } {
	if (key.startsWith('_') && key !== '_and' && key !== '_or' && isValidFilterOperator(key)) {
=======
function getOperation(key: string, value: Record<string, any>): { operator: string; value: any } {
	if (key.startsWith('_') && !['_and', '_or', '_none', '_some'].includes(key)) {
>>>>>>> dc1a218c
		return { operator: key as string, value };
	} else if (isPlainObject(value) === false) {
		return { operator: '_eq', value };
	}

	return getOperation(Object.keys(value)[0], Object.values(value)[0]);
}<|MERGE_RESOLUTION|>--- conflicted
+++ resolved
@@ -813,34 +813,21 @@
 	const path = [key];
 	const childKey = Object.keys(value)[0];
 
-<<<<<<< HEAD
 	const filterKey = Object.keys(value)[0];
 
 	if (typeof filterKey === 'string' && isValidFilterOperator(filterKey)) {
-=======
-	if (typeof childKey === 'string' && childKey.startsWith('_') === true && !['_none', '_some'].includes(childKey)) {
->>>>>>> dc1a218c
 		return path;
 	}
 
 	if (isPlainObject(value)) {
-<<<<<<< HEAD
 		path.push(...getFilterPath(filterKey, Object.values(value)[0]));
-=======
-		path.push(...getFilterPath(childKey, Object.values(value)[0]));
->>>>>>> dc1a218c
 	}
 
 	return path;
 }
 
-<<<<<<< HEAD
 export function getOperation(key: string, value: Record<string, any>): { operator: string; value: any } {
 	if (key.startsWith('_') && key !== '_and' && key !== '_or' && isValidFilterOperator(key)) {
-=======
-function getOperation(key: string, value: Record<string, any>): { operator: string; value: any } {
-	if (key.startsWith('_') && !['_and', '_or', '_none', '_some'].includes(key)) {
->>>>>>> dc1a218c
 		return { operator: key as string, value };
 	} else if (isPlainObject(value) === false) {
 		return { operator: '_eq', value };
