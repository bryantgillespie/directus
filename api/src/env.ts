/**
 * @NOTE
 * For all possible keys, see: https://docs.directus.io/self-hosted/config-options/
 */

import dotenv from 'dotenv';
import fs from 'fs';
import { clone, toNumber, toString } from 'lodash';
import path from 'path';
import { requireYAML } from './utils/require-yaml';
import { toArray } from '@directus/shared/utils';
import { parseJSON } from '@directus/shared/utils';

// keeping this here for now to prevent a circular import to constants.ts
const allowedEnvironmentVars = [
	// general
	'CONFIG_PATH',
	'HOST',
	'PORT',
	'PUBLIC_URL',
	'LOG_LEVEL',
	'LOG_STYLE',
	'MAX_PAYLOAD_SIZE',
	'ROOT_REDIRECT',
	'SERVE_APP',
	'GRAPHQL_INTROSPECTION',
	'LOGGER_.+',
	// server
	'SERVER_.+',
	// database
	'DB_.+',
	// security
	'KEY',
	'SECRET',
	'ACCESS_TOKEN_TTL',
	'REFRESH_TOKEN_TTL',
	'REFRESH_TOKEN_COOKIE_DOMAIN',
	'REFRESH_TOKEN_COOKIE_SECURE',
	'REFRESH_TOKEN_COOKIE_SAME_SITE',
	'REFRESH_TOKEN_COOKIE_NAME',
	'PASSWORD_RESET_URL_ALLOW_LIST',
	'USER_INVITE_URL_ALLOW_LIST',
	'IP_TRUST_PROXY',
	'IP_CUSTOM_HEADER',
	'ASSETS_CONTENT_SECURITY_POLICY',
	'IMPORT_IP_DENY_LIST',
	'CONTENT_SECURITY_POLICY_.+',
	'HSTS_.+',
	// hashing
	'HASH_.+',
	// cors
	'CORS_ENABLED',
	'CORS_ORIGIN',
	'CORS_METHODS',
	'CORS_ALLOWED_HEADERS',
	'CORS_EXPOSED_HEADERS',
	'CORS_CREDENTIALS',
	'CORS_MAX_AGE',
	// rate limiting
	'RATE_LIMITER_.+',
	// cache
	'CACHE_ENABLED',
	'CACHE_TTL',
	'CACHE_CONTROL_S_MAXAGE',
	'CACHE_AUTO_PURGE',
	'CACHE_SYSTEM_TTL',
	'CACHE_SCHEMA',
	'CACHE_PERMISSIONS',
	'CACHE_NAMESPACE',
	'CACHE_STORE',
	'CACHE_STATUS_HEADER',
	'CACHE_REDIS',
	'CACHE_REDIS_HOST',
	'CACHE_REDIS_PORT',
	'CACHE_REDIS_PASSWORD',
	'CACHE_MEMCACHE',
	'CACHE_VALUE_MAX_SIZE',
	// storage
	'STORAGE_LOCATIONS',
	'STORAGE_.+_DRIVER',
	'STORAGE_.+_ROOT',
	'STORAGE_.+_KEY',
	'STORAGE_.+_SECRET',
	'STORAGE_.+_BUCKET',
	'STORAGE_.+_REGION',
	'STORAGE_.+_ENDPOINT',
	'STORAGE_.+_ACL',
	'STORAGE_.+_CONTAINER_NAME',
	'STORAGE_.+_ACCOUNT_NAME',
	'STORAGE_.+_ACCOUNT_KEY',
	'STORAGE_.+_ENDPOINT',
	'STORAGE_.+_KEY_FILENAME',
	'STORAGE_.+_BUCKET',
	// metadata
	'FILE_METADATA_ALLOW_LIST',
	// assets
	'ASSETS_CACHE_TTL',
	'ASSETS_TRANSFORM_MAX_CONCURRENT',
	'ASSETS_TRANSFORM_IMAGE_MAX_DIMENSION',
	'ASSETS_TRANSFORM_MAX_OPERATIONS',
	'ASSETS_CONTENT_SECURITY_POLICY',
	// auth
	'AUTH_PROVIDERS',
	'AUTH_DISABLE_DEFAULT',
	'AUTH_.+_DRIVER',
	'AUTH_.+_CLIENT_ID',
	'AUTH_.+_CLIENT_SECRET',
	'AUTH_.+_SCOPE',
	'AUTH_.+_AUTHORIZE_URL',
	'AUTH_.+_ACCESS_URL',
	'AUTH_.+_PROFILE_URL',
	'AUTH_.+_IDENTIFIER_KEY',
	'AUTH_.+_EMAIL_KEY',
	'AUTH_.+_FIRST_NAME_KEY',
	'AUTH_.+_LAST_NAME_KEY',
	'AUTH_.+_ALLOW_PUBLIC_REGISTRATION',
	'AUTH_.+_DEFAULT_ROLE_ID',
	'AUTH_.+_ICON',
	'AUTH_.+_PARAMS',
	'AUTH_.+_ISSUER_URL',
	'AUTH_.+_AUTH_REQUIRE_VERIFIED_EMAIL',
	'AUTH_.+_CLIENT_URL',
	'AUTH_.+_BIND_DN',
	'AUTH_.+_BIND_PASSWORD',
	'AUTH_.+_USER_DN',
	'AUTH_.+_USER_ATTRIBUTE',
	'AUTH_.+_USER_SCOPE',
	'AUTH_.+_MAIL_ATTRIBUTE',
	'AUTH_.+_FIRST_NAME_ATTRIBUTE',
	'AUTH_.+_LAST_NAME_ATTRIBUTE',
	'AUTH_.+_GROUP_DN',
	'AUTH_.+_GROUP_ATTRIBUTE',
	'AUTH_.+_GROUP_SCOPE',
	// extensions
	'EXTENSIONS_PATH',
	'EXTENSIONS_AUTO_RELOAD',
	// emails
	'EMAIL_FROM',
	'EMAIL_TRANSPORT',
	'EMAIL_VERIFY_SETUP',
	'EMAIL_SENDMAIL_NEW_LINE',
	'EMAIL_SENDMAIL_PATH',
	'EMAIL_SMTP_HOST',
	'EMAIL_SMTP_PORT',
	'EMAIL_SMTP_USER',
	'EMAIL_SMTP_PASSWORD',
	'EMAIL_SMTP_POOL',
	'EMAIL_SMTP_SECURE',
	'EMAIL_SMTP_IGNORE_TLS',
	'EMAIL_MAILGUN_API_KEY',
	'EMAIL_MAILGUN_DOMAIN',
	'EMAIL_MAILGUN_HOST',
	'EMAIL_SES_CREDENTIALS__ACCESS_KEY_ID',
	'EMAIL_SES_CREDENTIALS__SECRET_ACCESS_KEY',
	'EMAIL_SES_REGION',
	// admin account
	'ADMIN_EMAIL',
	'ADMIN_PASSWORD',
	// telemetry
	'TELEMETRY',
	// limits & optimization
	'RELATIONAL_BATCH_SIZE',
	'EXPORT_BATCH_SIZE',
].map((name) => new RegExp(`^${name}$`));

const acceptedEnvTypes = ['string', 'number', 'regex', 'array', 'json'];

const defaults: Record<string, any> = {
	CONFIG_PATH: path.resolve(process.cwd(), '.env'),

	HOST: '0.0.0.0',
	PORT: 8055,
	PUBLIC_URL: '/',
	MAX_PAYLOAD_SIZE: '100kb',
	MAX_RELATIONAL_DEPTH: 10,

	DB_EXCLUDE_TABLES: 'spatial_ref_sys,sysdiagrams',

	STORAGE_LOCATIONS: 'local',
	STORAGE_LOCAL_DRIVER: 'local',
	STORAGE_LOCAL_ROOT: './uploads',

	RATE_LIMITER_ENABLED: false,
	RATE_LIMITER_POINTS: 25,
	RATE_LIMITER_DURATION: 1,
	RATE_LIMITER_STORE: 'memory',

	ACCESS_TOKEN_TTL: '15m',
	REFRESH_TOKEN_TTL: '7d',
	REFRESH_TOKEN_COOKIE_SECURE: false,
	REFRESH_TOKEN_COOKIE_SAME_SITE: 'lax',
	REFRESH_TOKEN_COOKIE_NAME: 'directus_refresh_token',

	ROOT_REDIRECT: './admin',

	CORS_ENABLED: false,
	CORS_ORIGIN: false,
	CORS_METHODS: 'GET,POST,PATCH,DELETE',
	CORS_ALLOWED_HEADERS: 'Content-Type,Authorization',
	CORS_EXPOSED_HEADERS: 'Content-Range',
	CORS_CREDENTIALS: true,
	CORS_MAX_AGE: 18000,

	CACHE_ENABLED: false,
	CACHE_STORE: 'memory',
	CACHE_TTL: '5m',
	CACHE_NAMESPACE: 'system-cache',
	CACHE_AUTO_PURGE: false,
	CACHE_CONTROL_S_MAXAGE: '0',
	CACHE_SCHEMA: true,
	CACHE_PERMISSIONS: true,
	CACHE_VALUE_MAX_SIZE: false,

	AUTH_PROVIDERS: '',
	AUTH_DISABLE_DEFAULT: false,

	EXTENSIONS_PATH: './extensions',
	EXTENSIONS_AUTO_RELOAD: false,

	EMAIL_FROM: 'no-reply@directus.io',
	EMAIL_VERIFY_SETUP: true,
	EMAIL_TRANSPORT: 'sendmail',
	EMAIL_SENDMAIL_NEW_LINE: 'unix',
	EMAIL_SENDMAIL_PATH: '/usr/sbin/sendmail',

	TELEMETRY: true,

	ASSETS_CACHE_TTL: '30d',
	ASSETS_TRANSFORM_MAX_CONCURRENT: 1,
	ASSETS_TRANSFORM_IMAGE_MAX_DIMENSION: 6000,
	ASSETS_TRANSFORM_MAX_OPERATIONS: 5,

	IP_TRUST_PROXY: true,
	IP_CUSTOM_HEADER: false,

	IMPORT_IP_DENY_LIST: '0.0.0.0',

	SERVE_APP: true,

<<<<<<< HEAD
	WEBSOCKETS_ENABLED: true,
=======
	RELATIONAL_BATCH_SIZE: 25000,

	EXPORT_BATCH_SIZE: 5000,

	FILE_METADATA_ALLOW_LIST: 'ifd0.Make,ifd0.Model,exif.FNumber,exif.ExposureTime,exif.FocalLength,exif.ISO',

	GRAPHQL_INTROSPECTION: true,
>>>>>>> 3d03291c
};

// Allows us to force certain environment variable into a type, instead of relying
// on the auto-parsed type in processValues. ref #3705
const typeMap: Record<string, string> = {
	HOST: 'string',
	PORT: 'string',

	DB_NAME: 'string',
	DB_USER: 'string',
	DB_PASSWORD: 'string',
	DB_DATABASE: 'string',
	DB_PORT: 'number',

	DB_EXCLUDE_TABLES: 'array',
<<<<<<< HEAD

	WEBSOCKETS_ENABLED: 'boolean',
=======
	IMPORT_IP_DENY_LIST: 'array',

	FILE_METADATA_ALLOW_LIST: 'array',

	GRAPHQL_INTROSPECTION: 'boolean',
>>>>>>> 3d03291c
};

let env: Record<string, any> = {
	...defaults,
	...process.env,
	...getEnv(),
};

process.env = env;

env = processValues(env);

export default env;

/**
 * When changes have been made during runtime, like in the CLI, we can refresh the env object with
 * the newly created variables
 */
export function refreshEnv(): void {
	env = {
		...defaults,
		...process.env,
		...getEnv(),
	};

	process.env = env;

	env = processValues(env);
}

function getEnv() {
	const configPath = path.resolve(process.env.CONFIG_PATH || defaults.CONFIG_PATH);

	if (fs.existsSync(configPath) === false) return {};

	const fileExt = path.extname(configPath).toLowerCase();

	if (fileExt === '.js') {
		const module = require(configPath);
		const exported = module.default || module;

		if (typeof exported === 'function') {
			return exported(process.env);
		} else if (typeof exported === 'object') {
			return exported;
		}

		throw new Error(
			`Invalid JS configuration file export type. Requires one of "function", "object", received: "${typeof exported}"`
		);
	}

	if (fileExt === '.json') {
		return require(configPath);
	}

	if (fileExt === '.yaml' || fileExt === '.yml') {
		const data = requireYAML(configPath);

		if (typeof data === 'object') {
			return data as Record<string, string>;
		}

		throw new Error('Invalid YAML configuration. Root has to be an object.');
	}

	// Default to env vars plain text files
	return dotenv.parse(fs.readFileSync(configPath, { encoding: 'utf8' }));
}

function getVariableType(variable: string) {
	return variable.split(':').slice(0, -1)[0];
}

function getEnvVariableValue(variableValue: string, variableType: string) {
	return variableValue.split(`${variableType}:`)[1];
}

function getEnvironmentValueWithPrefix(envArray: Array<string>): Array<string | number | RegExp> {
	return envArray.map((item: string) => {
		if (isEnvSyntaxPrefixPresent(item)) {
			return getEnvironmentValueByType(item);
		}
		return item;
	});
}

function getEnvironmentValueByType(envVariableString: string) {
	const variableType = getVariableType(envVariableString);
	const envVariableValue = getEnvVariableValue(envVariableString, variableType);

	switch (variableType) {
		case 'number':
			return toNumber(envVariableValue);
		case 'array':
			return getEnvironmentValueWithPrefix(toArray(envVariableValue));
		case 'regex':
			return new RegExp(envVariableValue);
		case 'string':
			return envVariableValue;
		case 'json':
			return tryJSON(envVariableValue);
	}
}

function isEnvSyntaxPrefixPresent(value: string): boolean {
	return acceptedEnvTypes.some((envType) => value.includes(`${envType}:`));
}

function processValues(env: Record<string, any>) {
	env = clone(env);

	for (let [key, value] of Object.entries(env)) {
		// If key ends with '_FILE', try to get the value from the file defined in this variable
		// and store it in the variable with the same name but without '_FILE' at the end
		let newKey: string | undefined;
		if (key.length > 5 && key.endsWith('_FILE')) {
			newKey = key.slice(0, -5);
			if (allowedEnvironmentVars.some((pattern) => pattern.test(newKey as string))) {
				if (newKey in env) {
					throw new Error(
						`Duplicate environment variable encountered: you can't use "${newKey}" and "${key}" simultaneously.`
					);
				}
				try {
					value = fs.readFileSync(value, { encoding: 'utf8' });
					key = newKey;
				} catch {
					throw new Error(`Failed to read value from file "${value}", defined in environment variable "${key}".`);
				}
			}
		}

		// Convert values with a type prefix
		// (see https://docs.directus.io/reference/environment-variables/#environment-syntax-prefix)
		if (typeof value === 'string' && isEnvSyntaxPrefixPresent(value)) {
			env[key] = getEnvironmentValueByType(value);
			continue;
		}

		// Convert values where the key is defined in typeMap
		if (typeMap[key]) {
			switch (typeMap[key]) {
				case 'number':
					env[key] = toNumber(value);
					break;
				case 'string':
					env[key] = toString(value);
					break;
				case 'array':
					env[key] = toArray(value);
					break;
				case 'json':
					env[key] = tryJSON(value);
					break;
				case 'boolean':
					env[key] = toBoolean(value);
			}
			continue;
		}

		// Try to convert remaining values:
		// - boolean values to boolean
		// - 'null' to null
		// - number values (> 0 <= Number.MAX_SAFE_INTEGER) to number
		if (value === 'true') {
			env[key] = true;
			continue;
		}

		if (value === 'false') {
			env[key] = false;
			continue;
		}

		if (value === 'null') {
			env[key] = null;
			continue;
		}

		if (
			String(value).startsWith('0') === false &&
			isNaN(value) === false &&
			value.length > 0 &&
			value <= Number.MAX_SAFE_INTEGER
		) {
			env[key] = Number(value);
			continue;
		}

		if (String(value).includes(',')) {
			env[key] = toArray(value);
			continue;
		}

		// Try converting the value to a JS object. This allows JSON objects to be passed for nested
		// config flags, or custom param names (that aren't camelCased)
		env[key] = tryJSON(value);

		// If '_FILE' variable hasn't been processed yet, store it as it is (string)
		if (newKey) {
			env[key] = value;
		}
	}

	return env;
}

function tryJSON(value: any) {
	try {
		return parseJSON(value);
	} catch {
		return value;
	}
}

function toBoolean(value: any): boolean {
	return value === 'true' || value === true || value === '1' || value === 1;
}<|MERGE_RESOLUTION|>--- conflicted
+++ resolved
@@ -236,18 +236,15 @@
 	IMPORT_IP_DENY_LIST: '0.0.0.0',
 
 	SERVE_APP: true,
-
-<<<<<<< HEAD
+	RELATIONAL_BATCH_SIZE: 25000,
+
+	EXPORT_BATCH_SIZE: 5000,
+
+	FILE_METADATA_ALLOW_LIST: 'ifd0.Make,ifd0.Model,exif.FNumber,exif.ExposureTime,exif.FocalLength,exif.ISO',
+
+	GRAPHQL_INTROSPECTION: true,
+
 	WEBSOCKETS_ENABLED: true,
-=======
-	RELATIONAL_BATCH_SIZE: 25000,
-
-	EXPORT_BATCH_SIZE: 5000,
-
-	FILE_METADATA_ALLOW_LIST: 'ifd0.Make,ifd0.Model,exif.FNumber,exif.ExposureTime,exif.FocalLength,exif.ISO',
-
-	GRAPHQL_INTROSPECTION: true,
->>>>>>> 3d03291c
 };
 
 // Allows us to force certain environment variable into a type, instead of relying
@@ -263,16 +260,14 @@
 	DB_PORT: 'number',
 
 	DB_EXCLUDE_TABLES: 'array',
-<<<<<<< HEAD
+
+	IMPORT_IP_DENY_LIST: 'array',
+
+	FILE_METADATA_ALLOW_LIST: 'array',
+
+	GRAPHQL_INTROSPECTION: 'boolean',
 
 	WEBSOCKETS_ENABLED: 'boolean',
-=======
-	IMPORT_IP_DENY_LIST: 'array',
-
-	FILE_METADATA_ALLOW_LIST: 'array',
-
-	GRAPHQL_INTROSPECTION: 'boolean',
->>>>>>> 3d03291c
 };
 
 let env: Record<string, any> = {
