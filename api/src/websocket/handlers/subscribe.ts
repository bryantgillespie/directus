--- conflicted
+++ resolved
@@ -8,32 +8,13 @@
 import { MetaService } from '../../services';
 import { sanitizeQuery } from '../../utils/sanitize-query';
 import { handleWebsocketException, WebSocketException } from '../exceptions';
-import type { Accountability, PrimaryKey, SchemaOverview } from '@directus/shared/types';
-
-<<<<<<< HEAD
-type UserFocus = {
-	user: string;
-	collection: string;
-	item?: string | number;
-	field?: string;
-};
+import type { Accountability, SchemaOverview } from '@directus/shared/types';
 
 export class SubscribeHandler {
 	subscriptions: Record<string, Set<Subscription>>;
-	onlineStatus: Set<string>;
-	userFocus: Record<string, UserFocus>;
 
 	constructor() {
 		this.subscriptions = {};
-		this.onlineStatus = new Set();
-		this.userFocus = {};
-=======
-export class SubscribeHandler {
-	subscriptions: Record<string, Set<Subscription>>;
-
-	constructor() {
-		this.subscriptions = {};
->>>>>>> bb1fe394
 		this.bindWebsocket();
 		this.bindModules([
 			'items',
@@ -60,30 +41,8 @@
 				handleWebsocketException(client, error, 'subscribe');
 			}
 		});
-<<<<<<< HEAD
-		emitter.onAction('websocket.connect', ({ client }) => {
-			this.userOnline(client);
-		});
-		emitter.onAction('websocket.error', ({ client }) => {
-			this.userOffline(client);
-			this.unsubscribe(client);
-			this.removeFocus(client);
-		});
-		emitter.onAction('websocket.close', ({ client }) => {
-			this.userOffline(client);
-			this.unsubscribe(client);
-			this.removeFocus(client);
-		});
-		emitter.onAction('websocket.auth.success', ({ client }) => {
-			this.userOnline(client);
-		});
-		emitter.onAction('websocket.auth.failure', ({ client }) => {
-			this.userOffline(client);
-		});
-=======
 		emitter.onAction('websocket.error', ({ client }) => this.unsubscribe(client));
 		emitter.onAction('websocket.close', ({ client }) => this.unsubscribe(client));
->>>>>>> bb1fe394
 	}
 	bindModules(modules: string[]) {
 		const bindAction = (event: string, mutator?: (args: any) => any) => {
@@ -114,10 +73,6 @@
 			const subscription = this.getSubscription(uid);
 			if (subscription && subscription.client === client) {
 				this.subscriptions[subscription.collection]?.delete(subscription);
-<<<<<<< HEAD
-				// this.removeFocus(client, subscription);
-=======
->>>>>>> bb1fe394
 				this.dispatch(subscription.collection, { action: 'focus' });
 			} else {
 				// logger.warn(`Couldn't find subscription with UID="${uid}" for current user`);
@@ -216,9 +171,6 @@
 		if (message.type === 'UNSUBSCRIBE') {
 			this.unsubscribe(client, message.uid);
 		}
-		if (message.type === 'FOCUS') {
-			this.addFocus(client, message);
-		}
 	}
 	private async getSinglePayload(
 		subscription: Subscription,
@@ -236,15 +188,6 @@
 		if ('meta' in query) {
 			result['meta'] = await metaService.getMetaForQuery(subscription.collection, query);
 		}
-<<<<<<< HEAD
-		if (subscription.status) {
-			const focus = Object.values(this.userFocus)
-				.filter(({ collection, item }) => collection === subscription.collection && item === subscription.item)
-				.map(({ user }) => user);
-			result['status'] = { focus: Array.from(new Set(focus)) };
-		}
-=======
->>>>>>> bb1fe394
 		return result;
 	}
 	private async getMultiPayload(
@@ -253,7 +196,6 @@
 		schema: SchemaOverview,
 		event = 'init'
 	): Promise<Record<string, any>> {
-		// console.error('test', subscription.collection, accountability);
 		const service = new ItemsService(subscription.collection, { schema, accountability });
 		const metaService = new MetaService({ schema, accountability });
 		const query = subscription.query ?? {};
@@ -262,17 +204,6 @@
 		if ('meta' in query) {
 			result['meta'] = await metaService.getMetaForQuery(subscription.collection, query);
 		}
-<<<<<<< HEAD
-		if (subscription.status) {
-			result['status'] = {};
-			if (subscription.collection === 'directus_users') {
-				result['status'].online = Array.from(this.onlineStatus);
-			}
-			const focus = Object.values(this.userFocus).filter(({ collection }) => collection === subscription.collection);
-			result['status'].focus = focus;
-		}
-=======
->>>>>>> bb1fe394
 		return result;
 	}
 	private getSubscription(uid: string) {
@@ -285,30 +216,4 @@
 		}
 		return undefined;
 	}
-<<<<<<< HEAD
-	private addFocus(client: WebSocketClient, opts: { collection: string; item?: PrimaryKey; field?: string }) {
-		if (!client.accountability?.user) return;
-		this.userFocus[client.accountability.user] = { user: client.accountability.user, ...opts } as UserFocus;
-		this.dispatch(opts.collection, { action: 'focus' });
-	}
-	private removeFocus(client: WebSocketClient) {
-		if (!client.accountability?.user || !this.userFocus[client.accountability.user]?.collection) return;
-		const collection = this.userFocus[client.accountability.user]!.collection;
-		delete this.userFocus[client.accountability.user];
-		this.dispatch(collection, { action: 'focus' });
-	}
-	private userOnline(client: WebSocketClient) {
-		const userId = client.accountability?.user;
-		if (!userId) return;
-		this.onlineStatus.add(userId);
-		this.dispatch('directus_users', { action: 'status' });
-	}
-	private userOffline(client: WebSocketClient) {
-		const userId = client.accountability?.user;
-		if (!userId) return;
-		this.onlineStatus.delete(userId);
-		this.dispatch('directus_users', { action: 'status' });
-	}
-=======
->>>>>>> bb1fe394
 }