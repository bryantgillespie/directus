--- conflicted
+++ resolved
@@ -5,11 +5,8 @@
 import { URL } from 'url';
 import env from './env.js';
 import { toArray } from '@directus/shared/utils';
-<<<<<<< HEAD
 import pinoColada from 'pino-colada';
-=======
 import { merge } from 'lodash';
->>>>>>> cc55d560
 
 const pinoOptions: LoggerOptions = {
 	level: env['LOG_LEVEL'] || 'info',
@@ -19,12 +16,7 @@
 	},
 };
 
-<<<<<<< HEAD
 if (env['LOG_STYLE'] !== 'raw') {
-	pinoOptions.prettyPrint = true;
-	pinoOptions.prettifier = pinoColada;
-=======
-if (env.LOG_STYLE !== 'raw') {
 	pinoOptions.transport = {
 		target: 'pino-http-print',
 		options: {
@@ -33,7 +25,6 @@
 			relativeUrl: true,
 		},
 	};
->>>>>>> cc55d560
 }
 
 const loggerEnvConfig = getConfigFromEnv('LOGGER_', 'LOGGER_HTTP');
