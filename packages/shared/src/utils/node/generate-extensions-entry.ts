<<<<<<< HEAD
import * as path from 'path';
import { HYBRID_EXTENSION_TYPES } from '../../constants/index.js';
import type {
	AppExtension,
	AppExtensionType,
	Extension,
	HybridExtension,
	HybridExtensionType,
} from '../../types/index.js';
import { isTypeIn } from '../array-helpers.js';
=======
import path from 'path';
import { HYBRID_EXTENSION_TYPES } from '../../constants';
import { AppExtension, AppExtensionType, Extension, HybridExtension, HybridExtensionType } from '../../types';
import { isTypeIn } from '../array-helpers';
import { pathToRelativeUrl } from './path-to-relative-url';
>>>>>>> d6fce8d9

export function generateExtensionsEntry(type: AppExtensionType | HybridExtensionType, extensions: Extension[]): string {
	const filteredExtensions = extensions.filter(
		(extension): extension is AppExtension | HybridExtension => extension.type === type
	);

	return `${filteredExtensions
		.map(
			(extension, i) =>
				`import e${i} from './${pathToRelativeUrl(
					path.resolve(
						extension.path,
						isTypeIn(extension, HYBRID_EXTENSION_TYPES) ? extension.entrypoint.app : extension.entrypoint
					)
				)}';\n`
		)
		.join('')}export default [${filteredExtensions.map((_, i) => `e${i}`).join(',')}];`;
}<|MERGE_RESOLUTION|>--- conflicted
+++ resolved
@@ -1,4 +1,3 @@
-<<<<<<< HEAD
 import * as path from 'path';
 import { HYBRID_EXTENSION_TYPES } from '../../constants/index.js';
 import type {
@@ -9,13 +8,7 @@
 	HybridExtensionType,
 } from '../../types/index.js';
 import { isTypeIn } from '../array-helpers.js';
-=======
-import path from 'path';
-import { HYBRID_EXTENSION_TYPES } from '../../constants';
-import { AppExtension, AppExtensionType, Extension, HybridExtension, HybridExtensionType } from '../../types';
-import { isTypeIn } from '../array-helpers';
 import { pathToRelativeUrl } from './path-to-relative-url';
->>>>>>> d6fce8d9
 
 export function generateExtensionsEntry(type: AppExtensionType | HybridExtensionType, extensions: Extension[]): string {
 	const filteredExtensions = extensions.filter(
