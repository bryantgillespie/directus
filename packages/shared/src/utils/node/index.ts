--- conflicted
+++ resolved
@@ -1,14 +1,6 @@
-<<<<<<< HEAD
 export * from './ensure-extension-dirs.js';
 export * from './generate-extensions-entry.js';
 export * from './get-extensions.js';
 export * from './list-folders.js';
-export * from './resolve-package.js';
-=======
-export * from './ensure-extension-dirs';
-export * from './generate-extensions-entry';
-export * from './get-extensions';
-export * from './list-folders';
 export * from './path-to-relative-url';
-export * from './resolve-package';
->>>>>>> d6fce8d9
+export * from './resolve-package.js';