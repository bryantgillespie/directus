--- conflicted
+++ resolved
@@ -1,11 +1,7 @@
 {
 	"name": "@directus/drive-gcs",
-<<<<<<< HEAD
-	"version": "9.18.1",
 	"type": "module",
-=======
 	"version": "9.20.4",
->>>>>>> cc55d560
 	"description": "Google Cloud Storage driver for @directus/drive",
 	"license": "MIT",
 	"main": "dist/index.js",
@@ -44,36 +40,20 @@
 	},
 	"dependencies": {
 		"@directus/drive": "workspace:*",
-<<<<<<< HEAD
-		"@google-cloud/storage": "^5.8.5",
 		"@types/lodash-es": "4.17.6",
-		"lodash-es": "^4.17.21"
-=======
+		"lodash-es": "^4.17.21",
 		"@google-cloud/storage": "6.5.3",
-		"lodash": "4.17.21",
 		"normalize-path": "3.0.0"
->>>>>>> cc55d560
 	},
 	"devDependencies": {
 		"@lukeed/uuid": "2.0.0",
 		"@types/fs-extra": "9.0.13",
-<<<<<<< HEAD
-		"@types/node": "16.11.9",
-		"dotenv": "10.0.0",
-		"npm-run-all": "4.1.5",
-		"typescript": "4.8.2",
 		"vitest": "^0.18.1"
-=======
-		"@types/jest": "29.2.0",
-		"@types/lodash": "4.14.186",
 		"@types/node": "18.11.2",
 		"@types/normalize-path": "3.0.0",
 		"dotenv": "16.0.3",
-		"jest": "29.2.1",
 		"npm-run-all": "4.1.5",
-		"ts-jest": "29.0.3",
 		"typescript": "4.8.4"
->>>>>>> cc55d560
 	},
 	"publishConfig": {
 		"access": "public"
