//  Time core UI component
//  Directus 6.0

//  (c) RANGER
//  Directus may be freely distributed under the GNU license.
//  For all details and documentation:
//  http://www.getdirectus.com

// Attribute          Type              Contains                                Example
// -------------------------------------------------------------------------------------------------------------------------------------
// options.schema     Backbone.Model    Structure/Schema for this table row     options.schema.get('type') [column_name, comment, type]
// options.model      Backbone.Model    Data/Model for this table row           options.model.get('id') [any column in current table row]
// options.value      String            Value for this field
// options.settings   Backbone.Model    Saved values for current UI options     options.settings.get('length') [any key from this UI options]
// options.name       String            Field name
/*jshint multistr: true */


define(['app', 'moment', 'core/UIComponent', 'core/UIView', 'core/t'], function(app, moment, UIComponent, UIView, __t) {

  'use strict';

  var template =  '<style type="text/css"> \
                  input.time { \
                    display: inline; \
                    display: -webkit-inline-flex; \
                    width: 130px; \
                    padding-right: 4px; \
                    margin-right: 5px; \
                  } \
                  input.seconds { \
                    width: 100px !important; \
                  } \
                  a.now { \
                    \
                  } \
                  </style> \
                  <input type="time" {{#if readonly}}disabled{{/if}} class="time{{#if includeSeconds}} seconds{{/if}}" value="{{value}}" name="{{name}}" id="{{name}}"> \
                  <a class="now secondary-info">{{t "date_now"}}</a>';

  var Input = UIView.extend({
    templateSource: template,

    events: {
      'click .now': 'makeNow'
    },

    makeNow: function(e) {
      this.value = moment().format('HH:mm');
      this.render();
    },

    serialize: function() {
      return {
        name: this.options.name,
        comment: this.options.schema.get('comment'),
        value: this.value,
        readonly: !this.options.canWrite
      };
    },

    initialize: function() {
      this.value = this.options.value;
    }
  });

  var Component = UIComponent.extend({
    id: 'time',
    dataTypes: ['TIME'],
    variables: [
      {id: 'readonly', ui: 'checkbox'},
      {id: 'include_seconds', ui: 'checkbox'}
    ],
    Input: Input,
    validate: function(value, options) {
      if (options.schema.isRequired() && _.isEmpty(value)) {
        return __t('this_field_is_required');
      }
    },
    list: function(options) {
      if(!options.value) {
        return '-';
      }

      var settings = options.settings;
      var include_seconds = (settings && settings.has('include_seconds') && settings.get('include_seconds') == 1)? true : false;
      var date = new Date();
      var timeParts = options.value.split(":");

      date.setHours(parseInt(timeParts[0],10));
      date.setMinutes(parseInt(timeParts[1],10) || 0 );
      date.setSeconds(parseInt(timeParts[2],10) || 0 );

      var hours = date.getHours();
      var minutes = (date.getMinutes() < 10 ? '0' : '') + date.getMinutes();
      var seconds = (date.getSeconds() < 10 ? '0' : '') + date.getSeconds();
      var secondsFormat = (include_seconds) ? ':'+seconds+' ' : '';
      var suffix = (hours >= 12)? 'pm' : 'am';

      hours = (hours > 12) ? hours-12 : hours;
      hours = (hours == '00') ? 12 : hours;

      return (options.value) ? hours+':'+minutes+secondsFormat+' '+suffix : '';
    }
  });

<<<<<<< HEAD
    var include_seconds = (options.settings && options.settings.has('include_seconds') && options.settings.get('include_seconds') == '1')? true : false;

    var d = new Date();
    var time = options.value.split(":");
    d.setHours( parseInt(time[0],10) );
    d.setMinutes( parseInt(time[1],10) || 0 );
    d.setSeconds( parseInt(time[2],10) || 0 );
    var hours = d.getHours();
    var minutes = (d.getMinutes() < 10 ? '0' : '') + d.getMinutes();
    var seconds = (d.getSeconds() < 10 ? '0' : '') + d.getSeconds();
    var secondsFormat = (include_seconds) ? ':'+seconds+' ' : '';

    var suffix = (hours >= 12)? 'pm' : 'am';
    hours = (hours > 12)? hours -12 : hours;
    hours = (hours == '00')? 12 : hours;

    return (options.value) ? hours+':'+minutes+secondsFormat+' '+suffix : '';
  };

  return Module;

=======
  return Component;
>>>>>>> 292c7f3f
});<|MERGE_RESOLUTION|>--- conflicted
+++ resolved
@@ -104,29 +104,5 @@
     }
   });
 
-<<<<<<< HEAD
-    var include_seconds = (options.settings && options.settings.has('include_seconds') && options.settings.get('include_seconds') == '1')? true : false;
-
-    var d = new Date();
-    var time = options.value.split(":");
-    d.setHours( parseInt(time[0],10) );
-    d.setMinutes( parseInt(time[1],10) || 0 );
-    d.setSeconds( parseInt(time[2],10) || 0 );
-    var hours = d.getHours();
-    var minutes = (d.getMinutes() < 10 ? '0' : '') + d.getMinutes();
-    var seconds = (d.getSeconds() < 10 ? '0' : '') + d.getSeconds();
-    var secondsFormat = (include_seconds) ? ':'+seconds+' ' : '';
-
-    var suffix = (hours >= 12)? 'pm' : 'am';
-    hours = (hours > 12)? hours -12 : hours;
-    hours = (hours == '00')? 12 : hours;
-
-    return (options.value) ? hours+':'+minutes+secondsFormat+' '+suffix : '';
-  };
-
-  return Module;
-
-=======
   return Component;
->>>>>>> 292c7f3f
 });