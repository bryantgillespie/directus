--- conflicted
+++ resolved
@@ -8,12 +8,9 @@
       ModelHelper             = require('helpers/model'),
       EntriesJunctionCollection = require('core/entries/EntriesJunctionCollection'),
       UIManager               = require('core/UIManager'),
-<<<<<<< HEAD
       Utils                   = require('utils'),
       StatusMixin             = require('mixins/status'),
       SaveItemMixin           = require('mixins/save-item'),
-=======
->>>>>>> 3c86ed58
       SchemaManager           = require('schema/SchemaManager');
 
   var nestedTypes = ['many_to_one', 'single_file'];
@@ -231,17 +228,8 @@
       return changedAttrs;
     },
 
-<<<<<<< HEAD
     sync: function (method, model, options) {
       var attributes = this.attributes;
-=======
-    sync: function(method, model, options) {
-
-      var isModel,
-          isCollection,
-          self = this,
-          attributes = this.attributes;
->>>>>>> 3c86ed58
 
       if (method === 'patch' && options.includeRelationships) {
         var relationalColumns = this.getStructure().getRelationalColumns();
