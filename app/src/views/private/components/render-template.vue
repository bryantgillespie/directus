--- conflicted
+++ resolved
@@ -23,12 +23,6 @@
 <script setup lang="ts">
 import { useExtension } from '@/composables/use-extension';
 import { useFieldsStore } from '@/stores/fields';
-<<<<<<< HEAD
-import { get } from '@directus/shared/utils';
-import { Field } from '@directus/shared/types';
-import { getDisplay } from '@/displays';
-=======
->>>>>>> 04497ccb
 import { getDefaultDisplayForType } from '@/utils/get-default-display-for-type';
 import { translate } from '@/utils/translate-literal';
 import { Field } from '@directus/shared/types';
