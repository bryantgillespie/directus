--- conflicted
+++ resolved
@@ -9,11 +9,7 @@
 		<v-info v-if="noVisibleFields && !nested && !loading" :title="t('no_visible_fields')" icon="search" center>
 			{{ t('no_visible_fields_copy') }}
 		</v-info>
-<<<<<<< HEAD
-		<template v-for="(fieldName, index) in fieldNames">
-=======
 		<template v-for="(fieldName, index) in fieldNames" :key="fieldName">
->>>>>>> e2f675d7
 			<component
 				:is="`interface-${fieldsMap[fieldName]?.meta?.interface || 'group-standard'}`"
 				v-if="fieldsMap[fieldName]?.meta?.special?.includes('group')"
