import api from '@/api';
import { RelationM2A } from '@/composables/use-relation-m2a';
import { RelationM2M } from '@/composables/use-relation-m2m';
import { RelationO2M } from '@/composables/use-relation-o2m';
import { unexpectedError } from '@/utils/unexpected-error';
import { Filter, Item } from '@directus/shared/types';
import { getEndpoint } from '@directus/shared/utils';
import { clamp, cloneDeep, isEqual, merge } from 'lodash';
import { computed, ref, Ref, unref, watch } from 'vue';

export type RelationQueryMultiple = {
	page: number;
	limit: number;
	fields: string[];
	search?: string;
	sort?: string[];
	filter?: Filter;
};

export type DisplayItem = {
	[key: string]: any;
	$index?: number;
	$type?: 'created' | 'updated' | 'deleted';
	$edits?: number;
};

export type ChangesItem = {
	create: Record<string, any>[];
	update: Record<string, any>[];
	delete: (string | number)[];
};

export function useRelationMultiple(
	value: Ref<Record<string, any> | any[] | undefined>,
	previewQuery: Ref<RelationQueryMultiple>,
	relation: Ref<RelationM2A | RelationM2M | RelationO2M | undefined>,
	itemId: Ref<string | number>
) {
	const loading = ref(false);
	const fetchedItems = ref<Record<string, any>[]>([]);
	const existingItemCount = ref(0);

	const { cleanItem, getPage, localDelete, getItemEdits, isEmpty } = useUtil();

	const _value = computed<ChangesItem>({
		get() {
			if (!value.value || Array.isArray(value.value))
				return {
					create: [],
					update: [],
					delete: [],
				};
			return value.value as ChangesItem;
		},
		set(newValue) {
			if (newValue.create.length === 0 && newValue.update.length === 0 && newValue.delete.length === 0) {
				value.value = undefined;
				return;
			}
			value.value = newValue;
		},
	});

	// Fetch new items when the value gets changed by the external "save and stay"
	// We don't want to refresh when we ourself reset the value (when we have no more changes)
	watch(value, (newValue, oldValue) => {
		if (
			Array.isArray(newValue) &&
			oldValue &&
			(('create' in oldValue && Array.isArray(oldValue.create) && oldValue.create.length > 0) ||
				('update' in oldValue && Array.isArray(oldValue.update) && oldValue.update.length > 0) ||
				('delete' in oldValue && Array.isArray(oldValue.delete) && oldValue.delete.length > 0))
		) {
			updateFetchedItems();
		}
	});

	watch([previewQuery, itemId, relation], updateFetchedItems, { immediate: true });

	const { fetchedSelectItems, selected, isItemSelected } = useSelected();

	const totalItemCount = computed(() => {
		if (relation.value?.type === 'o2m') {
			return existingItemCount.value + _value.value.create.length + selected.value.length;
		}

		return existingItemCount.value + _value.value.create.length;
	});

	const createdItems = computed(() => {
		const info = relation.value;
		if (info?.type === undefined) return [];

		const items = _value.value.create.map((item, index) => {
			return {
				...item,
				$type: 'created',
				$index: index,
			} as DisplayItem;
		});

		if (info.type === 'o2m') return items;
		return items.filter((item) => item[info.reverseJunctionField.field] === undefined);
	});

	const displayItems = computed(() => {
		if (!relation.value) return [];

		const targetPKField =
			relation.value.type === 'o2m'
				? relation.value.relatedPrimaryKeyField.field
				: relation.value.junctionPrimaryKeyField.field;

		const items: DisplayItem[] = fetchedItems.value.map((item: Record<string, any>) => {
			const editsIndex = _value.value.update.findIndex(
				(edit) => typeof edit === 'object' && edit[targetPKField] === item[targetPKField]
			);
			const deleteIndex = _value.value.delete.findIndex((id) => id === item[targetPKField]);

			let updatedItem: Record<string, any> = cloneDeep(item);

			if (editsIndex !== -1) {
				const edits = unref(_value.value.update[editsIndex]);

				updatedItem = {
					...updatedItem,
					...edits,
				};

				if (relation.value?.type === 'm2m' || relation.value?.type === 'm2a') {
					updatedItem[relation.value.junctionField.field] = {
						...cloneDeep(item)[relation.value.junctionField.field],
						...edits[relation.value.junctionField.field],
					};
				}

				updatedItem.$type = 'updated';
				updatedItem.$index = editsIndex;
				updatedItem.$edits = editsIndex;
			}

			if (deleteIndex !== -1) {
				merge(updatedItem, { $type: 'deleted', $index: deleteIndex });
			}

			return updatedItem;
		});

		const selectedOnPage = selected.value.map((edit) => {
			const fetchedItem = fetchedSelectItems.value.find((item) => {
				switch (relation.value?.type) {
					case 'o2m':
						return edit[targetPKField] === item[targetPKField];
					case 'm2m':
						return (
							edit[relation.value.junctionField.field][relation.value.relatedPrimaryKeyField.field] ===
							item[relation.value.junctionField.field][relation.value.relatedPrimaryKeyField.field]
						);
					case 'm2a': {
						const itemCollection = item[relation.value.collectionField.field];
						const editCollection = edit[relation.value.collectionField.field];
						const itemPkField = relation.value.relationPrimaryKeyFields[itemCollection].field;
						const editPkField = relation.value.relationPrimaryKeyFields[editCollection].field;

						return (
							itemCollection === editCollection &&
							edit[relation.value.junctionField.field][editPkField] ===
								item[relation.value.junctionField.field][itemPkField]
						);
					}
				}
			});
			if (!fetchedItem) return edit;
			return merge({}, fetchedItem, edit);
		});

		const newItems = getPage(existingItemCount.value + selected.value.length, createdItems.value);

		items.push(...selectedOnPage, ...newItems);

		const sortField = relation.value.sortField;

		if ((previewQuery.value.limit > 0 && totalItemCount.value > previewQuery.value.limit) || !sortField) return items;

		return items.sort((a, b) => {
			return a[sortField] - b[sortField];
		});
	});

	const { create, remove, select, update } = useActions(_value);

	function useActions(target: Ref<Item>) {
		return { create, update, remove, select };

		function create(...items: Record<string, any>[]) {
			for (const item of items) {
				target.value.create.push(cleanItem(item));
			}
			updateValue();
		}

		function update(...items: DisplayItem[]) {
			if (!relation.value) return;

			for (const item of items) {
				if (item.$type === undefined || item.$index === undefined) {
					target.value.update.push(cleanItem(item));
				} else if (item.$type === 'created') {
					target.value.create[item.$index] = cleanItem(item);
				} else if (item.$type === 'updated') {
					if (isEmpty(item)) target.value.update.splice(item.$index, 1);
					else target.value.update[item.$index] = cleanItem(item);
				} else if (item.$type === 'deleted') {
					if (item.$edits !== undefined) {
						if (isEmpty(item)) target.value.update.splice(item.$index, 1);
						else target.value.update[item.$edits] = cleanItem(item);
					} else {
						target.value.update.push(cleanItem(item));
					}
				}
			}
			updateValue();
		}

		function remove(...items: DisplayItem[]) {
			if (!relation.value) return;

			const pkField =
				relation.value.type === 'o2m'
					? relation.value.relatedPrimaryKeyField.field
					: relation.value.junctionPrimaryKeyField.field;

			for (const item of items) {
				if (item.$type === undefined || item.$index === undefined) {
					target.value.delete.push(item[pkField]);
				} else if (item.$type === 'created') {
					target.value.create.splice(item.$index, 1);
				} else if (item.$type === 'updated') {
					if (isItemSelected(item)) {
						target.value.update.splice(item.$index, 1);
					} else {
						target.value.delete.push(item[pkField]);
					}
				} else if (item.$type === 'deleted') {
					target.value.delete.splice(item.$index, 1);
				}
			}
			updateValue();
		}

		function select(items: (string | number)[], collection?: string) {
			const info = relation.value;
			if (!info) return;

			const selected = items.map((item) => {
				switch (info.type) {
					case 'o2m':
						return {
							[info.reverseJunctionField.field]: itemId.value,
							[info.relatedPrimaryKeyField.field]: item,
						};
					case 'm2m':
						return {
							[info.reverseJunctionField.field]: itemId.value,
							[info.junctionField.field]: {
								[info.relatedPrimaryKeyField.field]: item,
							},
						};
					case 'm2a': {
						if (!collection) throw new Error('You need to provide a collection on an m2a');

						return {
							[info.reverseJunctionField.field]: itemId.value,
							[info.collectionField.field]: collection,
							[info.junctionField.field]: {
								[info.relationPrimaryKeyFields[collection].field]: item,
							},
						};
					}
				}
			});

			if (relation.value?.type === 'o2m') update(...selected);
			else create(...selected);
		}

		function updateValue() {
			target.value = cloneDeep(target.value);
		}
	}

	async function updateFetchedItems() {
		if (!relation.value) return;

		if (!itemId.value || itemId.value === '+') {
			fetchedItems.value = [];
			return;
		}

		let targetCollection: string;
<<<<<<< HEAD
		let targetPKField: string;
		const reverseJunctionField = relation.value.reverseJunctionField.field;
=======
		let reverseJunctionField: string;
>>>>>>> 73c7b161
		const fields = new Set(previewQuery.value.fields);

		switch (relation.value.type) {
			case 'm2a':
				targetCollection = relation.value.junctionCollection.collection;
<<<<<<< HEAD
				targetPKField = relation.value.junctionPrimaryKeyField.field;
=======
				reverseJunctionField = relation.value.reverseJunctionField.field;
>>>>>>> 73c7b161
				fields.add(relation.value.junctionPrimaryKeyField.field);
				fields.add(relation.value.collectionField.field);
				for (const collection of relation.value.allowedCollections) {
					const pkField = relation.value.relationPrimaryKeyFields[collection.collection];
					fields.add(`${relation.value.junctionField.field}:${collection.collection}.${pkField.field}`);
				}
				break;
			case 'm2m':
				targetCollection = relation.value.junctionCollection.collection;
<<<<<<< HEAD
				targetPKField = relation.value.junctionPrimaryKeyField.field;
=======
				reverseJunctionField = relation.value.reverseJunctionField.field;
>>>>>>> 73c7b161
				fields.add(relation.value.junctionPrimaryKeyField.field);
				fields.add(`${relation.value.junctionField.field}.${relation.value.relatedPrimaryKeyField.field}`);
				break;
			case 'o2m':
				targetCollection = relation.value.relatedCollection.collection;
<<<<<<< HEAD
				targetPKField = relation.value.relatedPrimaryKeyField.field;
=======
				reverseJunctionField = relation.value.reverseJunctionField.field;
>>>>>>> 73c7b161
				fields.add(relation.value.relatedPrimaryKeyField.field);
				break;
		}

		if (relation.value.sortField) fields.add(relation.value.sortField);

		try {
			loading.value = true;

			if (itemId.value !== '+') {
				const filter: Filter = { _and: [{ [reverseJunctionField]: itemId.value } as Filter] };
				if (previewQuery.value.filter) {
					filter._and.push(previewQuery.value.filter);
				}

				const response = await api.get(getEndpoint(targetCollection), {
					params: {
						search: previewQuery.value.search,
						fields: Array.from(fields),
						filter,
						page: previewQuery.value.page,
						limit: previewQuery.value.limit,
						sort: previewQuery.value.sort,
					},
				});

				fetchedItems.value = response.data.data;
			}
		} catch (err: any) {
			unexpectedError(err);
		} finally {
			loading.value = false;
		}
	}

	watch(
		[previewQuery, itemId, relation],
		(newData, oldData) => {
			const [newPreviewQuery, newItemId, newRelation] = newData;
			const [oldPreviewQuery, oldItemId, oldRelation] = oldData;

			if (
				isEqual(newRelation, oldRelation) &&
				newPreviewQuery.filter === oldPreviewQuery?.filter &&
				newPreviewQuery.search === oldPreviewQuery?.search &&
				newItemId === oldItemId
			)
				return;

			updateItemCount();
		},
		{ immediate: true }
	);

	async function updateItemCount() {
		if (!relation.value) return;

		if (!itemId.value || itemId.value === '+') {
			existingItemCount.value = 0;
			return;
		}

		let targetCollection: string;
		let targetPKField: string;
		let reverseJunctionField: string;

		switch (relation.value.type) {
			case 'm2a':
				targetCollection = relation.value.junctionCollection.collection;
				targetPKField = relation.value.junctionPrimaryKeyField.field;
				reverseJunctionField = relation.value.reverseJunctionField.field;
				break;
			case 'm2m':
				targetCollection = relation.value.junctionCollection.collection;
				targetPKField = relation.value.junctionPrimaryKeyField.field;
				reverseJunctionField = relation.value.reverseJunctionField.field;
				break;
			case 'o2m':
				targetCollection = relation.value.relatedCollection.collection;
				targetPKField = relation.value.relatedPrimaryKeyField.field;
				reverseJunctionField = relation.value.reverseJunctionField.field;
				break;
		}

		const filter: Filter = { _and: [{ [reverseJunctionField]: itemId.value } as Filter] };
		if (previewQuery.value.filter) {
			filter._and.push(previewQuery.value.filter);
		}

		const response = await api.get(getEndpoint(targetCollection), {
			params: {
				search: previewQuery.value.search,
				aggregate: {
					count: targetPKField,
				},
				filter,
			},
		});

		existingItemCount.value = Number(response.data.data[0].count[targetPKField]);
	}

	function useSelected() {
		const fetchedSelectItems = ref<Record<string, any>[]>([]);

		const selected = computed(() => {
			const info = relation.value;
			if (!info) return [];

			if (relation.value?.type === 'o2m') {
				return _value.value.update
					.map((item, index) => ({ ...item, $index: index, $type: 'updated' } as DisplayItem))
					.filter(isItemSelected);
			}

			return _value.value.create
				.map((item, index) => ({ ...item, $index: index, $type: 'created' } as DisplayItem))
				.filter(isItemSelected);
		});

		const selectedOnPage = computed(() => getPage(existingItemCount.value, selected.value));

		watch(
			selectedOnPage,
			(newVal, oldVal) => {
				if (!isEqual(newVal, oldVal)) loadSelectedDisplay();
			},
			{ immediate: true }
		);

		return { fetchedSelectItems, selected, isItemSelected };

		function isItemSelected(item: DisplayItem) {
			return relation.value !== undefined && item[relation.value.reverseJunctionField.field] !== undefined;
		}

		async function loadSelectedDisplay() {
			switch (relation.value?.type) {
				case 'o2m':
					return loadSelectedDisplayO2M(relation.value);
				case 'm2m':
					return loadSelectedDisplayM2M(relation.value);
				case 'm2a':
					return loadSelectedDisplayM2A(relation.value);
			}
		}

		async function loadSelectedDisplayO2M(relation: RelationO2M) {
			if (selectedOnPage.value.length === 0) {
				fetchedSelectItems.value = [];
				return;
			}

			const fields = new Set(previewQuery.value.fields);
			fields.add(relation.relatedPrimaryKeyField.field);

			if (relation.sortField) fields.add(relation.sortField);

			const targetCollection = relation.relatedCollection.collection;
			const targetPKField = relation.relatedPrimaryKeyField.field;

			const response = await api.get(getEndpoint(targetCollection), {
				params: {
					fields: Array.from(fields),
					filter: {
						[targetPKField]: {
							_in: selectedOnPage.value.map((item) => item[targetPKField]),
						},
					},
					limit: -1,
				},
			});

			fetchedSelectItems.value = response.data.data;
		}

		async function loadSelectedDisplayM2M(relation: RelationM2M) {
			if (selectedOnPage.value.length === 0) {
				fetchedSelectItems.value = [];
				return;
			}

			const fields = new Set(
				previewQuery.value.fields.reduce<string[]>((acc, field) => {
					const prefix = relation.junctionField.field + '.';

					if (field.startsWith(prefix)) acc.push(field.replace(prefix, ''));
					return acc;
				}, [])
			);
			fields.add(relation.relatedPrimaryKeyField.field);

			const relatedPKField = relation.relatedPrimaryKeyField.field;

			const response = await api.get(getEndpoint(relation.relatedCollection.collection), {
				params: {
					fields: Array.from(fields),
					filter: {
						[relatedPKField]: {
							_in: selectedOnPage.value.map((item) => item[relation.junctionField.field][relatedPKField]),
						},
					},
					limit: -1,
				},
			});

			fetchedSelectItems.value = response.data.data.map((item: Record<string, any>) => ({
				[relation.junctionField.field]: item,
			}));
		}

		async function loadSelectedDisplayM2A(relation: RelationM2A) {
			if (selectedOnPage.value.length === 0) {
				fetchedSelectItems.value = [];
				return;
			}

			const collectionField = relation.collectionField.field;

			const selectGrouped = selectedOnPage.value.reduce((acc, item) => {
				const collection = item[collectionField];
				if (!(collection in acc)) acc[collection] = [];
				acc[collection].push(item);

				return acc;
			}, {} as Record<string, DisplayItem[]>);

			const responses = await Promise.all(
				Object.entries(selectGrouped).map(([collection, items]) => {
					const pkField = relation.relationPrimaryKeyFields[collection].field;

					const fields = new Set(
						previewQuery.value.fields.reduce<string[]>((acc, field) => {
							const prefix = `${relation.junctionField.field}:${collection}.`;

							if (field.startsWith(prefix)) acc.push(field.replace(prefix, ''));
							return acc;
						}, [])
					);

					fields.add(pkField);

					return api.get(getEndpoint(collection), {
						params: {
							fields: Array.from(fields),
							filter: {
								[pkField]: {
									_in: items.map((item) => item[relation.junctionField.field][pkField]),
								},
							},
							limit: -1,
						},
					});
				})
			);

			fetchedSelectItems.value = responses.reduce((acc, item, index) => {
				acc.push(
					...item.data.data.map((item: Record<string, any>) => ({
						[relation.collectionField.field]: Object.keys(selectGrouped)[index],
						[relation.junctionField.field]: item,
					}))
				);
				return acc;
			}, [] as Record<string, any>[]);
		}
	}

	function useUtil() {
		function cleanItem(item: DisplayItem) {
			return Object.entries(item).reduce((acc, [key, value]) => {
				if (!key.startsWith('$')) acc[key] = value;
				return acc;
			}, {} as DisplayItem);
		}

		/**
		 * Returns if the item doesn't contain any actual changes and can be removed from the changes.
		 */
		function isEmpty(item: DisplayItem): boolean {
			if (item.$type !== 'updated' && item.$edits === undefined) return false;

			const topLevelKeys = Object.keys(item).filter((key) => !key.startsWith('$'));

			if (relation.value?.type === 'o2m') {
				return topLevelKeys.length === 1 && topLevelKeys[0] === relation.value.relatedPrimaryKeyField.field;
			} else if (relation.value?.type === 'm2m') {
				if (topLevelKeys.length === 1 && topLevelKeys[0] === relation.value.junctionPrimaryKeyField.field) return true;

				const deepLevelKeys = Object.keys(item[relation.value.junctionField.field]);

				return (
					topLevelKeys.length === 2 &&
					topLevelKeys.includes(relation.value.junctionField.field) &&
					topLevelKeys.includes(relation.value.junctionPrimaryKeyField.field) &&
					deepLevelKeys.length === 1 &&
					deepLevelKeys[0] === relation.value.relatedPrimaryKeyField.field
				);
			} else if (relation.value?.type === 'm2a') {
				if (topLevelKeys.length === 1 && topLevelKeys[0] === relation.value.junctionPrimaryKeyField.field) return true;

				const deepLevelKeys = Object.keys(item[relation.value.junctionField.field]);

				if (
					topLevelKeys.length === 2 &&
					topLevelKeys.includes(relation.value.junctionField.field) &&
					topLevelKeys.includes(relation.value.junctionPrimaryKeyField.field) &&
					deepLevelKeys.length === 1
				)
					return true;

				return (
					topLevelKeys.length === 3 &&
					topLevelKeys.includes(relation.value.junctionField.field) &&
					topLevelKeys.includes(relation.value.junctionPrimaryKeyField.field) &&
					topLevelKeys.includes(relation.value.collectionField.field) &&
					deepLevelKeys.length === 1
				);
			}

			return false;
		}

		function localDelete(item: DisplayItem) {
			return item.$type !== undefined && (item.$type !== 'updated' || isItemSelected(item));
		}

		function getPage<T>(offset: number, items: T[]) {
			if (previewQuery.value.limit === -1) return items;
			const start = clamp((previewQuery.value.page - 1) * previewQuery.value.limit - offset, 0, items.length);
			const end = clamp(previewQuery.value.page * previewQuery.value.limit - offset, 0, items.length);
			return items.slice(start, end);
		}

		function getItemEdits(item: DisplayItem) {
			if ('$type' in item && item.$index !== undefined) {
				if (item.$type === 'created')
					return {
						..._value.value.create[item.$index],
						$type: 'created',
						$index: item.$index,
					};
				else if (item.$type === 'updated')
					return {
						..._value.value.update[item.$index],
						$type: 'updated',
						$index: item.$index,
					};
				else if (item.$type === 'deleted' && item.$edits !== undefined)
					return {
						..._value.value.update[item.$edits],
						$type: 'deleted',
						$index: item.$index,
						$edits: item.$edits,
					};
			}
			return {};
		}

		return { cleanItem, getPage, localDelete, getItemEdits, isEmpty };
	}

	return {
		create,
		update,
		remove,
		select,
		displayItems,
		totalItemCount,
		loading,
		selected,
		fetchedSelectItems,
		fetchedItems,
		useActions,
		cleanItem,
		isItemSelected,
		localDelete,
		getItemEdits,
	};
}<|MERGE_RESOLUTION|>--- conflicted
+++ resolved
@@ -298,22 +298,12 @@
 		}
 
 		let targetCollection: string;
-<<<<<<< HEAD
-		let targetPKField: string;
 		const reverseJunctionField = relation.value.reverseJunctionField.field;
-=======
-		let reverseJunctionField: string;
->>>>>>> 73c7b161
 		const fields = new Set(previewQuery.value.fields);
 
 		switch (relation.value.type) {
 			case 'm2a':
 				targetCollection = relation.value.junctionCollection.collection;
-<<<<<<< HEAD
-				targetPKField = relation.value.junctionPrimaryKeyField.field;
-=======
-				reverseJunctionField = relation.value.reverseJunctionField.field;
->>>>>>> 73c7b161
 				fields.add(relation.value.junctionPrimaryKeyField.field);
 				fields.add(relation.value.collectionField.field);
 				for (const collection of relation.value.allowedCollections) {
@@ -323,21 +313,11 @@
 				break;
 			case 'm2m':
 				targetCollection = relation.value.junctionCollection.collection;
-<<<<<<< HEAD
-				targetPKField = relation.value.junctionPrimaryKeyField.field;
-=======
-				reverseJunctionField = relation.value.reverseJunctionField.field;
->>>>>>> 73c7b161
 				fields.add(relation.value.junctionPrimaryKeyField.field);
 				fields.add(`${relation.value.junctionField.field}.${relation.value.relatedPrimaryKeyField.field}`);
 				break;
 			case 'o2m':
 				targetCollection = relation.value.relatedCollection.collection;
-<<<<<<< HEAD
-				targetPKField = relation.value.relatedPrimaryKeyField.field;
-=======
-				reverseJunctionField = relation.value.reverseJunctionField.field;
->>>>>>> 73c7b161
 				fields.add(relation.value.relatedPrimaryKeyField.field);
 				break;
 		}
@@ -402,23 +382,20 @@
 
 		let targetCollection: string;
 		let targetPKField: string;
-		let reverseJunctionField: string;
+		let reverseJunctionField = relation.value.reverseJunctionField.field;
 
 		switch (relation.value.type) {
 			case 'm2a':
 				targetCollection = relation.value.junctionCollection.collection;
 				targetPKField = relation.value.junctionPrimaryKeyField.field;
-				reverseJunctionField = relation.value.reverseJunctionField.field;
 				break;
 			case 'm2m':
 				targetCollection = relation.value.junctionCollection.collection;
 				targetPKField = relation.value.junctionPrimaryKeyField.field;
-				reverseJunctionField = relation.value.reverseJunctionField.field;
 				break;
 			case 'o2m':
 				targetCollection = relation.value.relatedCollection.collection;
 				targetPKField = relation.value.relatedPrimaryKeyField.field;
-				reverseJunctionField = relation.value.reverseJunctionField.field;
 				break;
 		}
 
