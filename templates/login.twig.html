{% extends "base.twig.html" %}

{% block bodyClass %}login{% endblock %}

{% block login %}

<div class="login-panel">
    <form action="{{rootUrl}}api/1/auth/login" method="post" class="login-box" autocomplete="off">
        <div class="input">
            <i class="material-icons">person</i>
            <input name="email" type="email" class="email" placeholder="Email" spellcheck="false" autocomplete="off" autocorrect="off" autocapitalize="off">
        </div>
        <div class="input">
            <i class="material-icons">lock</i>
<<<<<<< HEAD
            <i class="material-icons forgot">help</i>
            <input name="password" type="password" class="password" placeholder="Password" spellcheck="false" autocomplete="off" autocorrect="off" autocapitalize="off">
=======
            <i id="forgot-password" class="material-icons forgot ">help</i>
            <input name="password" type="password" class="password" placeholder="Password">
>>>>>>> bb32580d
        </div>
        <button type="submit" class="button">Log In</button> <!-- Optional Class: disabled -->
    </form>
    <div class="hr-label">
        <hr>
        <hr>
        <div class="label">or</div>
    </div>
    <div class="alt-auth">
        <div class="tile google"><a href="/auth/google"><img src="{{assetsRoot}}imgs/login-logo-google.svg"></a></div>
        <div class="tile facebook"><a href="/auth/facebook"><img src="{{assetsRoot}}imgs/login-logo-facebook.svg"></a></div>
        <div class="tile twitter"><a href="/auth/twitter"><img src="{{assetsRoot}}imgs/login-logo-twitter.svg"></a></div>
        <div class="tile github"><a href="/auth/github"><img src="{{assetsRoot}}imgs/login-logo-github.svg"></a></div>
    </div>
</div>

<div class="glow"></div>

<div class="notifications">
    <div class="notification {% if errorMessage %}serious{% endif %}" style="display: none;">
        {% if errorMessage %}<i class="material-icons">warning</i> {{errorMessage}}{% endif %}
    </div>
</div>

<!-- We'd appreciate this remaining visible to users. -->
<a href="http://getdirectus.com" class="directus" title="v6.4.0 – {{project_title}}">Powered by Directus</a>

{% endblock %}

{% block login_script %}
<script type="text/javascript" src="https://ajax.googleapis.com/ajax/libs/jquery/2.2.0/jquery.min.js"></script>
{# make this a separate file #}
<script type="text/javascript">
    $(function () {
        var $login_message = $('.notification');

        function message(message, error) {
            error = error || false;
            if (error) {
                $login_message.addClass('serious');
            } else {
                $login_message.removeClass('serious');
            }

            $login_message.html("<i class=\"material-icons\">warning</i>" + message);
            $login_message.show();
        }

        {% if inactive %}
        message("{{'logged_out_due_to_inactivity'|trans}}", true);
        {% endif %}

        function clear_messages() {
            $login_message.hide();
        }

        $('#forgot-password').bind('click', function (e) {
            e.preventDefault();
            clear_messages();

            var $form = $(this).closest('form'),
                email = $.trim($form.find('input[name=email]').val());

            if (email.length == 0) {
                message("{{'enter_a_valid_email_address'|trans}}", true);
                return false;
            }

            if (confirm("{{'are_you_sure_you_want_to_reset_your_password'|trans}}")) {
                $.ajax('{{rootUrl}}api/{{apiVersion}}/auth/forgot-password', {
                    data: {email: email},
                    dataType: 'json',
                    type: 'POST',
                    success: function (data, textStatus, jqXHR) {
                        if (!data.success) {
                            var errorMessage = "{{'oops_an_error_occurred'|trans}}";
                            if (data.message) {
                                errorMessage = data.message;
                            }
                            message(errorMessage, true);
                            return;
                        }

                        message("{{'reset_instructions_have_been_sent'|trans}}")
                    },
                    error: function (jqXHR, textStatus, errorThrown) {
                        message("{{'server_error_occurred'|trans}}", true);
                    }
                });
            }
        });

        $('form').bind('submit', function (e) {
            e.preventDefault();
            clear_messages();

            var email = $.trim($(this).find('input[name=email]').val()),
                password = $.trim($(this).find('input[name=password]').val());

            if (email.length == 0 || password.length == 0) {
                return message("{{'enter_your_email_and_password'|trans}}", true);
            }

            $.ajax('{{rootUrl}}api/{{apiVersion}}/auth/login', {
                data: {email: email, password: password},
                dataType: 'json',
                type: 'POST',
                success: function (data, textStatus, jqXHR) {
                    var defaultPath = 'users';
                    var redirectPath = '{{redirectPath}}';
                    var lastPage = data.last_page;
                    var lastPagePath = lastPage ? lastPage.path : '';
                    var path = redirectPath || lastPagePath || defaultPath;

                    if (!data.success) {
                        message(data.message, true);
                        return;
                    }
                    // $('.login-box').css('opacity', 0);
                    window.location = "{{rootUrl}}" + path;
                },
                error: function (jqXHR, textStatus, errorThrown) {
                    message("{{'server_error_occurred'|trans}}", true);
                }
            });
        });
    });
</script>
{% endblock %}<|MERGE_RESOLUTION|>--- conflicted
+++ resolved
@@ -8,17 +8,12 @@
     <form action="{{rootUrl}}api/1/auth/login" method="post" class="login-box" autocomplete="off">
         <div class="input">
             <i class="material-icons">person</i>
-            <input name="email" type="email" class="email" placeholder="Email" spellcheck="false" autocomplete="off" autocorrect="off" autocapitalize="off">
+            <input name="email" type="email" class="email" placeholder="Email">
         </div>
         <div class="input">
             <i class="material-icons">lock</i>
-<<<<<<< HEAD
-            <i class="material-icons forgot">help</i>
-            <input name="password" type="password" class="password" placeholder="Password" spellcheck="false" autocomplete="off" autocorrect="off" autocapitalize="off">
-=======
             <i id="forgot-password" class="material-icons forgot ">help</i>
             <input name="password" type="password" class="password" placeholder="Password">
->>>>>>> bb32580d
         </div>
         <button type="submit" class="button">Log In</button> <!-- Optional Class: disabled -->
     </form>
